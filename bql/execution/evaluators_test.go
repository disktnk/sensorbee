package execution

import (
	"fmt"
	. "github.com/smartystreets/goconvey/convey"
	"gopkg.in/sensorbee/sensorbee.v0/bql/parser"
	"gopkg.in/sensorbee/sensorbee.v0/bql/udf"
	"gopkg.in/sensorbee/sensorbee.v0/core"
	"gopkg.in/sensorbee/sensorbee.v0/data"
	"math"
	"testing"
	"time"
)

type evalTest struct {
	input    data.Value
	expected data.Value
}

func TestEvaluators(t *testing.T) {
	testCases := getTestCases()
	reg := &testFuncRegistry{ctx: core.NewContext(nil)}

	for _, testCase := range testCases {
		testCase := testCase
		ast := testCase.ast
		Convey(fmt.Sprintf("Given the AST Expression %v", ast), t, func() {

			Convey("When the expressions are evaluated", func() {
				flatExpr, err := ParserExprToFlatExpr(ast, reg)
				So(err, ShouldBeNil)
				eval, err := ExpressionToEvaluator(flatExpr, reg)
				So(err, ShouldBeNil)

				Convey("Then they should be evaluated correctly", FailureContinues, func() {
					// Although each test case should have an independent Convey block,
					// it makes tests 50 times slower. So, all inputs of each testCase
					// are evaluated within one Convey block, which makes debugging
					// very difficult.
					for _, tc := range testCase.inputs {
						input, expected := tc.input, tc.expected
						actual, err := eval.Eval(input)
						if expected == nil {
							So(err, ShouldNotBeNil)
						} else {
							So(err, ShouldBeNil)
							So(actual, ShouldResemble, expected)
						}
					}
				})
			})
		})
	}
}

func TestFoldableExecution(t *testing.T) {
	testCases := []struct {
		ast      parser.Expression
		foldable bool
		result   data.Value
	}{
		// Literals should always be independent of the input data
		{parser.NullLiteral{},
			true, data.Null{}},
		{parser.NumericLiteral{23},
			true, data.Int(23)},
		{parser.FloatLiteral{3.14},
			true, data.Float(3.14)},
		{parser.BoolLiteral{true},
			true, data.Bool(true)},
		{parser.StringLiteral{"foo"},
			true, data.String("foo")},
		// Access to column data should always be false
		{parser.RowMeta{"s", parser.TimestampMeta},
			false, nil},
		{parser.RowValue{"", "a"},
			false, nil},
		// Comparison operations
		{parser.BinaryOpAST{parser.Or, parser.RowValue{"", "a"}, parser.RowValue{"", "b"}},
			false, nil},
		{parser.BinaryOpAST{parser.Or, parser.BoolLiteral{false}, parser.BoolLiteral{true}},
			true, data.Bool(true)},
		{parser.BinaryOpAST{parser.And, parser.RowValue{"", "a"}, parser.RowValue{"", "b"}},
			false, nil},
		{parser.BinaryOpAST{parser.And, parser.BoolLiteral{false}, parser.BoolLiteral{true}},
			true, data.Bool(false)},
		{parser.UnaryOpAST{parser.Not, parser.RowValue{"", "a"}},
			false, nil},
		{parser.UnaryOpAST{parser.Not, parser.BoolLiteral{false}},
			true, data.Bool(true)},
		{parser.BinaryOpAST{parser.Equal, parser.RowValue{"", "a"}, parser.RowValue{"", "b"}},
			false, nil},
		{parser.BinaryOpAST{parser.Equal, parser.NumericLiteral{7}, parser.NumericLiteral{7}},
			true, data.Bool(true)},
		{parser.BinaryOpAST{parser.Less, parser.RowValue{"", "a"}, parser.RowValue{"", "b"}},
			false, nil},
		{parser.BinaryOpAST{parser.Less, parser.FloatLiteral{5.5}, parser.NumericLiteral{6}},
			true, data.Bool(true)},
		// Computational Operations
		{parser.BinaryOpAST{parser.Plus, parser.RowValue{"", "a"}, parser.RowValue{"", "b"}},
			false, nil},
		{parser.BinaryOpAST{parser.Plus, parser.NumericLiteral{7}, parser.NumericLiteral{5}},
			true, data.Int(12)},
		{parser.BinaryOpAST{parser.Minus, parser.RowValue{"", "a"}, parser.RowValue{"", "b"}},
			false, nil},
		{parser.BinaryOpAST{parser.Minus, parser.NumericLiteral{7}, parser.NumericLiteral{5}},
			true, data.Int(2)},
		{parser.BinaryOpAST{parser.Multiply, parser.RowValue{"", "a"}, parser.RowValue{"", "b"}},
			false, nil},
		{parser.BinaryOpAST{parser.Multiply, parser.NumericLiteral{7}, parser.NumericLiteral{5}},
			true, data.Int(35)},
		{parser.BinaryOpAST{parser.Divide, parser.RowValue{"", "a"}, parser.RowValue{"", "b"}},
			false, nil},
		{parser.BinaryOpAST{parser.Divide, parser.NumericLiteral{6}, parser.NumericLiteral{2}},
			true, data.Int(3)},
		{parser.BinaryOpAST{parser.Modulo, parser.RowValue{"", "a"}, parser.RowValue{"", "b"}},
			false, nil},
		{parser.BinaryOpAST{parser.Modulo, parser.NumericLiteral{7}, parser.NumericLiteral{3}},
			true, data.Int(1)},
		{parser.BinaryOpAST{parser.Concat, parser.NumericLiteral{7}, parser.RowValue{"", "b"}},
			false, nil},
		{parser.BinaryOpAST{parser.Concat, parser.StringLiteral{"7"}, parser.StringLiteral{"b"}},
			true, data.String("7b")},
		// Other
		{parser.AliasAST{parser.RowValue{"", "a"}, "hoge"},
			false, nil},
		{parser.AliasAST{parser.NumericLiteral{7}, "hoge"},
			true, data.Int(7)},
		{parser.TypeCastAST{parser.RowValue{"", "a"}, parser.Float},
			false, nil},
		{parser.TypeCastAST{parser.NumericLiteral{7}, parser.Float},
			true, data.Float(7.0)},
		{parser.FuncAppAST{parser.FuncName("now"),
			parser.ExpressionsAST{[]parser.Expression{}}, nil},
			false, nil},
		{parser.FuncAppAST{parser.FuncName("plusone"),
			parser.ExpressionsAST{[]parser.Expression{parser.RowValue{"", "a"}}}, nil},
			false, nil},
		{parser.FuncAppAST{parser.FuncName("plusone"),
			parser.ExpressionsAST{[]parser.Expression{parser.NumericLiteral{7}}}, nil},
			true, data.Int(8)},
		{parser.ArrayAST{parser.ExpressionsAST{[]parser.Expression{parser.RowValue{"", "a"}}}},
			false, nil},
		{parser.ArrayAST{parser.ExpressionsAST{[]parser.Expression{parser.NumericLiteral{7}}}},
			true, data.Array{data.Int(7)}},
		{parser.MapAST{[]parser.KeyValuePairAST{{"a", parser.RowValue{"", "a"}}}},
			false, nil},
		{parser.MapAST{[]parser.KeyValuePairAST{{"a", parser.NumericLiteral{7}}}},
			true, data.Map{"a": data.Int(7)}},
		{parser.ExpressionCaseAST{parser.RowValue{"", "a"}, parser.ConditionCaseAST{[]parser.WhenThenPairAST{
			{parser.NumericLiteral{2}, parser.NumericLiteral{3}}}, parser.NullLiteral{}}},
			false, nil},
		{parser.ExpressionCaseAST{parser.NumericLiteral{2}, parser.ConditionCaseAST{[]parser.WhenThenPairAST{
			{parser.RowValue{"", "a"}, parser.NumericLiteral{3}}}, parser.NullLiteral{}}},
			false, nil},
		{parser.ExpressionCaseAST{parser.NumericLiteral{3}, parser.ConditionCaseAST{[]parser.WhenThenPairAST{
			{parser.NumericLiteral{2}, parser.RowValue{"", "a"}}}, parser.NullLiteral{}}},
			false, nil},
		{parser.ExpressionCaseAST{parser.NumericLiteral{3}, parser.ConditionCaseAST{[]parser.WhenThenPairAST{
			{parser.NumericLiteral{2}, parser.NullLiteral{}}}, parser.RowValue{"", "a"}}},
			false, nil},
		{parser.ExpressionCaseAST{parser.NumericLiteral{3}, parser.ConditionCaseAST{[]parser.WhenThenPairAST{
			{parser.NumericLiteral{3}, parser.NumericLiteral{4}}, {parser.NumericLiteral{3}, parser.RowValue{"", "a"}}}, parser.NullLiteral{}}},
			false, nil},
		{parser.ExpressionCaseAST{parser.BinaryOpAST{parser.Plus, parser.NumericLiteral{1}, parser.NumericLiteral{2}}, parser.ConditionCaseAST{[]parser.WhenThenPairAST{
			{parser.NumericLiteral{3}, parser.NumericLiteral{4}}}, parser.NullLiteral{}}},
			true, data.Int(4)},
		{parser.ExpressionCaseAST{parser.BinaryOpAST{parser.Plus, parser.NumericLiteral{1}, parser.NumericLiteral{3}}, parser.ConditionCaseAST{[]parser.WhenThenPairAST{
			{parser.NumericLiteral{3}, parser.NumericLiteral{4}}}, parser.NullLiteral{}}},
			true, data.Null{}},
		{parser.ExpressionCaseAST{parser.BinaryOpAST{parser.Plus, parser.NumericLiteral{1}, parser.NumericLiteral{3}}, parser.ConditionCaseAST{[]parser.WhenThenPairAST{
			{parser.NumericLiteral{3}, parser.NumericLiteral{4}}, {parser.NumericLiteral{4}, parser.NumericLiteral{5}}}, parser.NullLiteral{}}},
			true, data.Int(5)},
		{parser.ConditionCaseAST{[]parser.WhenThenPairAST{
			{parser.RowValue{"", "a"}, parser.NumericLiteral{3}}}, parser.NullLiteral{}},
			false, nil},
		{parser.ConditionCaseAST{[]parser.WhenThenPairAST{
			{parser.BoolLiteral{true}, parser.RowValue{"", "a"}}}, parser.NullLiteral{}},
			false, nil},
		{parser.ConditionCaseAST{[]parser.WhenThenPairAST{
			{parser.BoolLiteral{true}, parser.NullLiteral{}}}, parser.RowValue{"", "a"}},
			false, nil},
		{parser.ConditionCaseAST{[]parser.WhenThenPairAST{
			{parser.BoolLiteral{true}, parser.NumericLiteral{4}}, {parser.NumericLiteral{3}, parser.RowValue{"", "a"}}}, parser.NullLiteral{}},
			false, nil},
		{parser.ConditionCaseAST{[]parser.WhenThenPairAST{
			{parser.BoolLiteral{true}, parser.NumericLiteral{4}}}, parser.NullLiteral{}},
			true, data.Int(4)},
		{parser.ConditionCaseAST{[]parser.WhenThenPairAST{
			{parser.BoolLiteral{false}, parser.NumericLiteral{4}}}, parser.NullLiteral{}},
			true, data.Null{}},
		{parser.ConditionCaseAST{[]parser.WhenThenPairAST{
			{parser.BoolLiteral{false}, parser.NumericLiteral{4}}, {parser.BoolLiteral{true}, parser.NumericLiteral{5}}}, parser.NullLiteral{}},
			true, data.Int(5)},
	}

	reg := &testFuncRegistry{ctx: core.NewContext(nil)}

	for _, testCase := range testCases {
		testCase := testCase
		Convey(fmt.Sprintf("Given the AST Expression %v", testCase.ast), t, func() {

			Convey("Then the expression has the right foldability", func() {
				So(testCase.ast.Foldable(), ShouldEqual, testCase.foldable)

				Convey("And the executed result is correct", func() {
					res, err := EvaluateFoldable(testCase.ast, reg)

					if testCase.foldable {
						So(err, ShouldBeNil)
						So(res, ShouldResemble, testCase.result)
					} else {
						So(err, ShouldNotBeNil)
					}
				})

			})
		})
	}
}

func TestFuncAppConversion(t *testing.T) {
	Convey("Given a function registry", t, func() {
		reg := &testFuncRegistry{ctx: core.NewContext(nil)}

		Convey("When a function is known in the registry", func() {
			ast := parser.FuncAppAST{parser.FuncName("plusone"),
				parser.ExpressionsAST{[]parser.Expression{
					parser.RowValue{"", "a"},
				}}, nil}

			Convey("Then we obtain an evaluatable funcApp", func() {
				flatExpr, err := ParserExprToFlatExpr(ast, reg)
				So(err, ShouldBeNil)
				eval, err := ExpressionToEvaluator(flatExpr, reg)
				So(err, ShouldBeNil)
				So(eval, ShouldHaveSameTypeAs, &funcApp{})
			})
		})

		Convey("When the function is not known in the registry", func() {
			ast := parser.FuncAppAST{parser.FuncName("fun"),
				parser.ExpressionsAST{[]parser.Expression{
					parser.RowValue{"", "a"},
				}}, nil}

			Convey("Then converting to an Evaluator fails", func() {
				// we cannot even get the flat expression in that case
				_, err := ParserExprToFlatExpr(ast, reg)
				So(err, ShouldNotBeNil)
			})
		})

		Convey("When the function uses the ORDER BY clause", func() {
			ast := parser.FuncAppAST{parser.FuncName("plusone"),
				parser.ExpressionsAST{[]parser.Expression{
					parser.RowValue{"", "a"},
				}},
				[]parser.SortedExpressionAST{{parser.RowValue{"", "a"}, parser.Yes}}}

			Convey("Then converting to an Evaluator fails", func() {
				// we cannot even get the flat expression in that case
				_, err := ParserExprToFlatExpr(ast, reg)
				So(err, ShouldNotBeNil)
				So(err.Error(), ShouldEqual,
					"you cannot use ORDER BY in non-aggregate function 'plusone'")
			})
		})

		Convey("When the now() function is used", func() {
			ast := parser.FuncAppAST{parser.FuncName("now"),
				parser.ExpressionsAST{[]parser.Expression{}}, nil}

			Convey("Then we obtain an evaluatable timestampCast", func() {
				flatExpr, err := ParserExprToFlatExpr(ast, reg)
				So(err, ShouldBeNil)
				eval, err := ExpressionToEvaluator(flatExpr, reg)
				So(err, ShouldBeNil)
				So(eval, ShouldHaveSameTypeAs, &timestampCast{})
			})
		})
	})
}

func TestAggFuncAppConversion(t *testing.T) {
	reg := udf.CopyGlobalUDFRegistry(core.NewContext(nil))

	toString := udf.UnaryFunc(func(ctx *core.Context, v data.Value) (data.Value, error) {
		return data.String(v.String()), nil
	})
	reg.Register("f", toString)

	testCases := []struct {
		bql           string
		expectedError string
		expr          FlatExpression
		aggrs         map[string]FlatExpression
		inputs        []evalTest
	}{
		// order by a value that is already in the aggregate variables
		{"array_agg(a ORDER BY a ASC) FROM x [RANGE 1 TUPLES]", "",
			aggregateInputSorter{
				funcAppAST{"array_agg", []FlatExpression{aggInputRef{"g_f12cd6bc"}}},
				[]sortExpression{sortExpression{aggInputRef{"g_f12cd6bc"}, true}},
				"ccd0ef22",
			},
			map[string]FlatExpression{
				"g_f12cd6bc": rowValue{"x", "a"},
			},
			[]evalTest{
				// not a map:
				{data.Int(17), nil},
				// map does not contain the correct key
				{data.Map{"a": data.Array{data.Int(1), data.Int(2)}}, nil},
				// map does not contain an array at that position
				{data.Map{"g_f12cd6bc": data.Int(17)}, nil},
				// correct input
				{data.Map{"g_f12cd6bc": data.Array{data.Int(1), data.Int(2)}},
					data.Array{data.Int(1), data.Int(2)}},
				{data.Map{"g_f12cd6bc": data.Array{data.Int(3), data.Int(1), data.Int(2)}},
					data.Array{data.Int(1), data.Int(2), data.Int(3)}},
				{data.Map{"g_f12cd6bc": data.Array{data.Int(3), data.Int(2), data.Int(1)}},
					data.Array{data.Int(1), data.Int(2), data.Int(3)}},
			},
		},

		// order by a value that is not in the aggregate variables
		{"array_agg(a ORDER BY b DESC) FROM x [RANGE 1 TUPLES]", "",
			aggregateInputSorter{
				funcAppAST{"array_agg", []FlatExpression{aggInputRef{"g_f12cd6bc"}}},
				[]sortExpression{sortExpression{aggInputRef{"g_77d2dd39"}, false}},
				"d7196f56",
			},
			map[string]FlatExpression{
				"g_f12cd6bc": rowValue{"x", "a"},
				"g_77d2dd39": rowValue{"x", "b"},
			},
			[]evalTest{
				// not a map:
				{data.Int(17), nil},
				// map does not contain all correct keys
				{data.Map{"a": data.Array{data.Int(1), data.Int(2)}}, nil},
				{data.Map{"g_f12cd6bc": data.Array{data.Int(1), data.Int(2)},
					"a": data.Array{data.Int(1), data.Int(2)}}, nil},
				{data.Map{"g_77d2dd39": data.Array{data.Int(1), data.Int(2)},
					"a": data.Array{data.Int(1), data.Int(2)}}, nil},
				// map does not contain an array at that position
				{data.Map{"g_f12cd6bc": data.Array{data.Int(1), data.Int(2)},
					"g_77d2dd39": data.Int(17)}, nil},
				{data.Map{"g_f12cd6bc": data.Int(17),
					"g_77d2dd39": data.Array{data.Int(1), data.Int(2)}}, nil},
				// correct input
				{data.Map{"g_f12cd6bc": data.Array{data.Int(1), data.Int(2)},
					"g_77d2dd39": data.Array{data.Int(1), data.Int(2)}},
					data.Array{data.Int(2), data.Int(1)}},
				{data.Map{"g_f12cd6bc": data.Array{data.Int(3), data.Int(1), data.Int(2)},
					"g_77d2dd39": data.Array{data.Int(5), data.Int(6), data.Int(4)}},
					data.Array{data.Int(1), data.Int(3), data.Int(2)}},
				{data.Map{"g_f12cd6bc": data.Array{data.Int(3), data.Int(1), data.Int(2)},
					"g_77d2dd39": data.Array{data.String("5"), data.Int(6), data.Int(4)}},
					data.Array{data.Int(3), data.Int(1), data.Int(2)}},
			},
		},

		// order by multiple values
		{"array_agg(a ORDER BY b DESC, a) FROM x [RANGE 1 TUPLES]", "",
			aggregateInputSorter{
				funcAppAST{"array_agg", []FlatExpression{aggInputRef{"g_f12cd6bc"}}},
				[]sortExpression{sortExpression{aggInputRef{"g_77d2dd39"}, false},
					sortExpression{aggInputRef{"g_f12cd6bc"}, true}},
				"24925706",
			},
			map[string]FlatExpression{
				"g_f12cd6bc": rowValue{"x", "a"},
				"g_77d2dd39": rowValue{"x", "b"},
			},
			[]evalTest{
				// not a map:
				{data.Int(17), nil},
				// map does not contain all correct keys
				{data.Map{"a": data.Array{data.Int(1), data.Int(2)}}, nil},
				{data.Map{"g_f12cd6bc": data.Array{data.Int(1), data.Int(2)},
					"a": data.Array{data.Int(1), data.Int(2)}}, nil},
				{data.Map{"g_77d2dd39": data.Array{data.Int(1), data.Int(2)},
					"a": data.Array{data.Int(1), data.Int(2)}}, nil},
				// map does not contain an array at that position
				{data.Map{"g_f12cd6bc": data.Array{data.Int(1), data.Int(2)},
					"g_77d2dd39": data.Int(17)}, nil},
				{data.Map{"g_f12cd6bc": data.Int(17),
					"g_77d2dd39": data.Array{data.Int(1), data.Int(2)}}, nil},
				// correct input
				{data.Map{"g_f12cd6bc": data.Array{data.Int(1), data.Int(2)},
					"g_77d2dd39": data.Array{data.Int(1), data.Int(2)}},
					data.Array{data.Int(2), data.Int(1)}},
				{data.Map{"g_f12cd6bc": data.Array{data.Int(1), data.Int(2), data.Int(3)},
					"g_77d2dd39": data.Array{data.Int(5), data.Int(6), data.Int(5)}},
					data.Array{data.Int(2), data.Int(1), data.Int(3)}},
			},
		},

		// use two different sorting orders for the same column
		{"array_agg(a ORDER BY b DESC)::string || array_agg(a ORDER BY b ASC)::string FROM x [RANGE 1 TUPLES]", "",
			binaryOpAST{parser.Concat,
				typeCastAST{
					aggregateInputSorter{
						funcAppAST{"array_agg",
							[]FlatExpression{aggInputRef{Ref: "g_f12cd6bc"}}},
						[]sortExpression{sortExpression{aggInputRef{"g_77d2dd39"},
							false}},
						"d7196f56"},
					parser.String},
				typeCastAST{
					aggregateInputSorter{
						funcAppAST{"array_agg",
							[]FlatExpression{aggInputRef{Ref: "g_f12cd6bc"}}},
						[]sortExpression{sortExpression{aggInputRef{"g_77d2dd39"},
							true}},
						"cd35e18d"},
					parser.String},
			},
			map[string]FlatExpression{
				"g_f12cd6bc": rowValue{"x", "a"},
				"g_77d2dd39": rowValue{"x", "b"},
			},
			[]evalTest{
				// not a map:
				{data.Int(17), nil},
				// map does not contain all correct keys
				{data.Map{"a": data.Array{data.Int(1), data.Int(2)}}, nil},
				{data.Map{"g_f12cd6bc": data.Array{data.Int(1), data.Int(2)},
					"a": data.Array{data.Int(1), data.Int(2)}}, nil},
				{data.Map{"g_77d2dd39": data.Array{data.Int(1), data.Int(2)},
					"a": data.Array{data.Int(1), data.Int(2)}}, nil},
				// map does not contain an array at that position
				{data.Map{"g_f12cd6bc": data.Array{data.Int(1), data.Int(2)},
					"g_77d2dd39": data.Int(17)}, nil},
				{data.Map{"g_f12cd6bc": data.Int(17),
					"g_77d2dd39": data.Array{data.Int(1), data.Int(2)}}, nil},
				// correct input
				{data.Map{"g_f12cd6bc": data.Array{data.Int(1), data.Int(2)},
					"g_77d2dd39": data.Array{data.Int(3), data.Int(4)}},
					data.String("[2,1][1,2]")},
			},
		},

		// order by a volatile expression
		{"array_agg(f(a) ORDER BY f(a)) FROM x [RANGE 1 TUPLES] GROUP BY a", "",
			aggregateInputSorter{
				funcAppAST{"array_agg", []FlatExpression{aggInputRef{"g_2523c3a2_0"}}},
				[]sortExpression{sortExpression{aggInputRef{"g_2523c3a2_1"}, true}},
				"cf2e24d7",
			},
			map[string]FlatExpression{
				"g_2523c3a2_0": funcAppAST{"f", []FlatExpression{rowValue{"x", "a"}}},
				"g_2523c3a2_1": funcAppAST{"f", []FlatExpression{rowValue{"x", "a"}}},
			},
			[]evalTest{
				// not a map:
				{data.Int(17), nil},
				// map does not contain all correct keys
				{data.Map{"a": data.Array{data.Int(1), data.Int(2)}}, nil},
				{data.Map{"g_2523c3a2_0": data.Array{data.Int(1), data.Int(2)},
					"a": data.Array{data.Int(1), data.Int(2)}}, nil},
				{data.Map{"g_2523c3a2_1": data.Array{data.Int(1), data.Int(2)},
					"a": data.Array{data.Int(1), data.Int(2)}}, nil},
				// map does not contain an array at that position
				{data.Map{"g_2523c3a2_0": data.Array{data.Int(1), data.Int(2)},
					"g_2523c3a2_1": data.Int(17)}, nil},
				{data.Map{"g_2523c3a2_0": data.Int(17),
					"g_2523c3a2_1": data.Array{data.Int(1), data.Int(2)}}, nil},
				// correct input
				{data.Map{"g_2523c3a2_0": data.Array{data.Int(1), data.Int(2)},
					"g_2523c3a2_1": data.Array{data.Int(4), data.Int(3)}},
					data.Array{data.Int(2), data.Int(1)}},
			},
		},
	}

	for _, testCase := range testCases {
		testCase := testCase

		Convey(fmt.Sprintf("Given the statement", testCase.bql), t, func() {
			p := parser.New()
			stmt := "CREATE STREAM x AS SELECT ISTREAM " + testCase.bql
			astUnchecked, _, err := p.ParseStmt(stmt)
			So(err, ShouldBeNil)
			So(astUnchecked, ShouldHaveSameTypeAs, parser.CreateStreamAsSelectStmt{})
			ast := astUnchecked.(parser.CreateStreamAsSelectStmt).Select

			Convey("When we analyze it", func() {
				logPlan, err := Analyze(ast, reg)
				expectedError := testCase.expectedError
				if expectedError == "" {
					Convey("There is no error", func() {
						So(err, ShouldBeNil)
						So(len(logPlan.Projections), ShouldBeGreaterThanOrEqualTo, 1)
						proj := logPlan.Projections[0]
						So(proj.expr, ShouldResemble, testCase.expr)
						So(proj.aggrInputs, ShouldResemble, testCase.aggrs)

						eval, err := ExpressionToEvaluator(proj.expr, reg)
						So(err, ShouldBeNil)
						Convey("And the test cases should work", func() {
							for _, tc := range testCase.inputs {
								res, err := eval.Eval(tc.input)
								if tc.expected == nil {
									So(err, ShouldNotBeNil)
								} else {
									So(err, ShouldBeNil)
									So(res, ShouldResemble, tc.expected)
								}
							}
						})
					})
				} else {
					Convey("There is an error", func() {
						So(err, ShouldNotBeNil)
						So(err.Error(), ShouldStartWith, expectedError)
					})
				}
			})
		})
	}
}

var (
	// PlusOne is an example function that adds one to int and float Values.
	// It panics if the input is Null and returns an error for any other
	// type.
	PlusOne = udf.VariadicFunc(func(ctx *core.Context, vs ...data.Value) (data.Value, error) {
		if len(vs) != 1 {
			err := fmt.Errorf("cannot use %d parameters for unary function", len(vs))
			return nil, err
		}
		v := vs[0]
		if v.Type() == data.TypeInt {
			i, _ := data.AsInt(v)
			return data.Int(i + 1), nil
		} else if v.Type() == data.TypeFloat {
			f, _ := data.AsFloat(v)
			return data.Float(f + 1.0), nil
		} else if v.Type() == data.TypeNull {
			panic("null!")
		}
		return nil, fmt.Errorf("cannot add 1 to %v", v)
	})
	// MapLen is an example function that computes the length of a Map.
	// It returns an error if the input value is not a Map.
	MapLen = udf.UnaryFunc(func(ctx *core.Context, v data.Value) (data.Value, error) {
		m, err := data.AsMap(v)
		if err != nil {
			return nil, err
		}
		return data.Int(len(m)), nil
	})
)

// testFuncRegistry returns the PlusOne function above for any parameter.
type testFuncRegistry struct {
	ctx *core.Context
}

func (tfr *testFuncRegistry) Context() *core.Context {
	return tfr.ctx
}

func (tfr *testFuncRegistry) Lookup(name string, arity int) (udf.UDF, error) {
	if name == "plusone" {
		return PlusOne, nil
	} else if name == "maplen" && arity == 1 {
		return MapLen, nil
	}
	return nil, fmt.Errorf("no such function: %s", name)
}

func getTestCases() []struct {
	ast    parser.Expression
	inputs []evalTest
} {
	now := time.Now()

	// whatever binary operator we use (comparison or computation, but not
	// boolean/logical), if NULL is involved then the result should also always
	// be null
	nullOps := []evalTest{
		// null vs. *
		{data.Map{"a": data.Null{},
			"b": data.Null{}}, data.Null{}},
		{data.Map{"a": data.Null{},
			"b": data.Bool(true)}, data.Null{}},
		{data.Map{"a": data.Null{},
			"b": data.Int(3)}, data.Null{}},
		{data.Map{"a": data.Null{},
			"b": data.Float(3.14)}, data.Null{}},
		{data.Map{"a": data.Null{},
			"b": data.String("hoge")}, data.Null{}},
		{data.Map{"a": data.Null{},
			"b": data.Blob("hoge")}, data.Null{}},
		{data.Map{"a": data.Null{},
			"b": data.Timestamp(now)}, data.Null{}},
		{data.Map{"a": data.Null{},
			"b": data.Array{data.Int(2)}}, data.Null{}},
		{data.Map{"a": data.Null{},
			"b": data.Map{"b": data.Int(3)}}, data.Null{}},
		// * vs. null
		{data.Map{"a": data.Bool(true),
			"b": data.Null{}}, data.Null{}},
		{data.Map{"a": data.Int(3),
			"b": data.Null{}}, data.Null{}},
		{data.Map{"a": data.Float(3.14),
			"b": data.Null{}}, data.Null{}},
		{data.Map{"a": data.String("hoge"),
			"b": data.Null{}}, data.Null{}},
		{data.Map{"a": data.Blob("hoge"),
			"b": data.Null{}}, data.Null{}},
		{data.Map{"a": data.Timestamp(now),
			"b": data.Null{}}, data.Null{}},
		{data.Map{"a": data.Array{data.Int(2)},
			"b": data.Null{}}, data.Null{}},
		{data.Map{"a": data.Map{"b": data.Int(3)},
			"b": data.Null{}}, data.Null{}},
	}

	// these are all type combinations that are so incompatible that
	// they cannot be compared with respect to less/greater and also
	// cannot be added etc.
	incomparables := append([]evalTest{
		// not a map:
		{data.Int(17), nil},
		// keys not present:
		{data.Map{"x": data.Int(17)}, nil},
		// only left present => error
		{data.Map{"a": data.Bool(true)}, nil},
		{data.Map{"a": data.Int(17)}, nil},
		{data.Map{"a": data.Float(3.14)}, nil},
		{data.Map{"a": data.String("日本語")}, nil},
		{data.Map{"a": data.Blob("hoge")}, nil},
		{data.Map{"a": data.Timestamp(now)}, nil},
		{data.Map{"a": data.Array{data.Int(2)}}, nil},
		{data.Map{"a": data.Map{"b": data.Int(3)}}, nil},
		// only right present => error
		{data.Map{"b": data.Bool(true)}, nil},
		{data.Map{"b": data.Int(17)}, nil},
		{data.Map{"b": data.Float(3.14)}, nil},
		{data.Map{"b": data.String("日本語")}, nil},
		{data.Map{"b": data.Blob("hoge")}, nil},
		{data.Map{"b": data.Timestamp(now)}, nil},
		{data.Map{"b": data.Array{data.Int(2)}}, nil},
		{data.Map{"b": data.Map{"b": data.Int(3)}}, nil},
		// bool vs *
		{data.Map{"a": data.Bool(true),
			"b": data.Int(3)}, nil},
		{data.Map{"a": data.Bool(true),
			"b": data.Float(3.14)}, nil},
		{data.Map{"a": data.Bool(true),
			"b": data.String("hoge")}, nil},
		{data.Map{"a": data.Bool(true),
			"b": data.Blob("hoge")}, nil},
		{data.Map{"a": data.Bool(true),
			"b": data.Timestamp(now)}, nil},
		{data.Map{"a": data.Bool(true),
			"b": data.Array{data.Int(2)}}, nil},
		{data.Map{"a": data.Bool(true),
			"b": data.Map{"b": data.Int(3)}}, nil},
		// int vs. *
		{data.Map{"a": data.Int(3),
			"b": data.Bool(true)}, nil},
		{data.Map{"a": data.Int(3),
			"b": data.String("hoge")}, nil},
		{data.Map{"a": data.Int(3),
			"b": data.Blob("hoge")}, nil},
		{data.Map{"a": data.Int(3),
			"b": data.Timestamp(now)}, nil},
		{data.Map{"a": data.Int(3),
			"b": data.Array{data.Int(2)}}, nil},
		{data.Map{"a": data.Int(3),
			"b": data.Map{"b": data.Int(3)}}, nil},
		// float vs *
		{data.Map{"a": data.Float(3.14),
			"b": data.Bool(true)}, nil},
		{data.Map{"a": data.Float(3.14),
			"b": data.String("hoge")}, nil},
		{data.Map{"a": data.Float(3.14),
			"b": data.Blob("hoge")}, nil},
		{data.Map{"a": data.Float(3.14),
			"b": data.Timestamp(now)}, nil},
		{data.Map{"a": data.Float(3.14),
			"b": data.Array{data.Int(2)}}, nil},
		{data.Map{"a": data.Float(3.14),
			"b": data.Map{"b": data.Int(3)}}, nil},
		// string vs *
		{data.Map{"a": data.String("hoge"),
			"b": data.Bool(true)}, nil},
		{data.Map{"a": data.String("hoge"),
			"b": data.Int(3)}, nil},
		{data.Map{"a": data.String("hoge"),
			"b": data.Float(3.14)}, nil},
		{data.Map{"a": data.String("hoge"),
			"b": data.Blob("hoge")}, nil},
		{data.Map{"a": data.String("hoge"),
			"b": data.Timestamp(now)}, nil},
		{data.Map{"a": data.String("hoge"),
			"b": data.Array{data.Int(2)}}, nil},
		{data.Map{"a": data.String("hoge"),
			"b": data.Map{"b": data.Int(3)}}, nil},
		// blob vs *
		{data.Map{"a": data.Blob("hoge"),
			"b": data.Bool(true)}, nil},
		{data.Map{"a": data.Blob("hoge"),
			"b": data.Int(3)}, nil},
		{data.Map{"a": data.Blob("hoge"),
			"b": data.Float(3.14)}, nil},
		{data.Map{"a": data.Blob("hoge"),
			"b": data.String("hoge")}, nil},
		{data.Map{"a": data.Blob("hoge"),
			"b": data.Blob("hoge")}, nil},
		{data.Map{"a": data.Blob("hoge"),
			"b": data.Timestamp(now)}, nil},
		{data.Map{"a": data.Blob("hoge"),
			"b": data.Array{data.Int(2)}}, nil},
		{data.Map{"a": data.Blob("hoge"),
			"b": data.Map{"b": data.Int(3)}}, nil},
		// timestamp vs *
		{data.Map{"a": data.Timestamp(now),
			"b": data.Bool(true)}, nil},
		{data.Map{"a": data.Timestamp(now),
			"b": data.Int(3)}, nil},
		{data.Map{"a": data.Timestamp(now),
			"b": data.Float(3.14)}, nil},
		{data.Map{"a": data.Timestamp(now),
			"b": data.String("hoge")}, nil},
		{data.Map{"a": data.Timestamp(now),
			"b": data.Blob("hoge")}, nil},
		{data.Map{"a": data.Timestamp(now),
			"b": data.Array{data.Int(2)}}, nil},
		{data.Map{"a": data.Timestamp(now),
			"b": data.Map{"b": data.Int(3)}}, nil},
		// array vs *
		{data.Map{"a": data.Array{data.Int(2)},
			"b": data.Bool(true)}, nil},
		{data.Map{"a": data.Array{data.Int(2)},
			"b": data.Int(3)}, nil},
		{data.Map{"a": data.Array{data.Int(2)},
			"b": data.Float(3.14)}, nil},
		{data.Map{"a": data.Array{data.Int(2)},
			"b": data.String("hoge")}, nil},
		{data.Map{"a": data.Array{data.Int(2)},
			"b": data.Blob("hoge")}, nil},
		{data.Map{"a": data.Array{data.Int(2)},
			"b": data.Timestamp(now)}, nil},
		{data.Map{"a": data.Array{data.Int(2)},
			"b": data.Array{data.Int(2)}}, nil},
		{data.Map{"a": data.Array{data.Int(2)},
			"b": data.Map{"b": data.Int(3)}}, nil},
		// map vs *
		{data.Map{"a": data.Map{"b": data.Int(3)},
			"b": data.Bool(true)}, nil},
		{data.Map{"a": data.Map{"b": data.Int(3)},
			"b": data.Int(3)}, nil},
		{data.Map{"a": data.Map{"b": data.Int(3)},
			"b": data.Float(3.14)}, nil},
		{data.Map{"a": data.Map{"b": data.Int(3)},
			"b": data.String("hoge")}, nil},
		{data.Map{"a": data.Map{"b": data.Int(3)},
			"b": data.Blob("hoge")}, nil},
		{data.Map{"a": data.Map{"b": data.Int(3)},
			"b": data.Timestamp(now)}, nil},
		{data.Map{"a": data.Map{"b": data.Int(3)},
			"b": data.Array{data.Int(2)}}, nil},
		{data.Map{"a": data.Map{"b": data.Int(3)},
			"b": data.Map{"b": data.Int(3)}}, nil},
	}, nullOps...)

	// we should check that every AST expression maps to
	// an evaluator with the correct behavior
	testCases := []struct {
		ast    parser.Expression
		inputs []evalTest
	}{
		// Literals should always be independent of the input data
		{parser.NullLiteral{},
			[]evalTest{
				{data.Int(17), data.Null{}},
				{data.String(""), data.Null{}},
			},
		},
		{parser.NumericLiteral{23},
			[]evalTest{
				{data.Int(17), data.Int(23)},
				{data.String(""), data.Int(23)},
			},
		},
		{parser.FloatLiteral{3.14},
			[]evalTest{
				{data.Int(17), data.Float(3.14)},
				{data.String(""), data.Float(3.14)},
			},
		},
		{parser.BoolLiteral{true},
			[]evalTest{
				{data.Int(17), data.Bool(true)},
				{data.String(""), data.Bool(true)},
			},
		},
		{parser.BoolLiteral{false},
			[]evalTest{
				{data.Int(17), data.Bool(false)},
				{data.String(""), data.Bool(false)},
			},
		},
		{parser.StringLiteral{"foo"},
			[]evalTest{
				{data.Int(17), data.String("foo")},
				{data.String(""), data.String("foo")},
			},
		},
		// Extracting the timestamp should find the timestamp at the
		// correct position
		{parser.RowMeta{"s", parser.TimestampMeta},
			[]evalTest{
				// not a map:
				{data.Int(17), nil},
				// key not present:
				{data.Map{"x": data.Int(17)}, nil},
				// key present, but wrong type
				{data.Map{"s:meta:TS": data.Int(17)}, nil},
				// key present and correct type
				{data.Map{"s:meta:TS": data.Timestamp(now)}, data.Timestamp(now)},
			},
		},
		// Access to columns/keys should return the same values
		{parser.RowValue{"", "a"},
			[]evalTest{
				// not a map:
				{data.Int(17), nil},
				// key not present:
				{data.Map{"x": data.Int(17)}, nil},
				// key present
				{data.Map{"a": data.Null{}}, data.Null{}},
				{data.Map{"a": data.Bool(true)}, data.Bool(true)},
				{data.Map{"a": data.Int(17)}, data.Int(17)},
				{data.Map{"a": data.Float(3.14)}, data.Float(3.14)},
				{data.Map{"a": data.String("日本語")}, data.String("日本語")},
				{data.Map{"a": data.Blob("hoge")}, data.Blob("hoge")},
				{data.Map{"a": data.Timestamp(now)}, data.Timestamp(now)},
				{data.Map{"a": data.Array{data.Int(2)}}, data.Array{data.Int(2)}},
				{data.Map{"a": data.Map{"b": data.Int(3)}}, data.Map{"b": data.Int(3)}},
			},
		},
		{parser.RowValue{"", `a["ho""ge"]`},
			[]evalTest{
				// not a map:
				{data.Int(17), nil},
				// key not present:
				{data.Map{"x": data.Int(17)}, nil},
				// key present
				{data.Map{"a": data.Map{`ho"ge`: data.Int(3)}}, data.Int(3)},
			},
		},
		// Access to columns/keys should return the same values
		{parser.AliasAST{parser.RowValue{"", "a"}, "hoge"},
			[]evalTest{
				// not a map:
				{data.Int(17), nil},
				// key not present:
				{data.Map{"x": data.Int(17)}, nil},
				// key present
				{data.Map{"a": data.Null{}}, data.Null{}},
				{data.Map{"a": data.Bool(true)}, data.Bool(true)},
				{data.Map{"a": data.Int(17)}, data.Int(17)},
				{data.Map{"a": data.Float(3.14)}, data.Float(3.14)},
				{data.Map{"a": data.String("日本語")}, data.String("日本語")},
				{data.Map{"a": data.Blob("hoge")}, data.Blob("hoge")},
				{data.Map{"a": data.Timestamp(now)}, data.Timestamp(now)},
				{data.Map{"a": data.Array{data.Int(2)}}, data.Array{data.Int(2)}},
				{data.Map{"a": data.Map{"b": data.Int(3)}}, data.Map{"b": data.Int(3)}},
			},
		},
		/// Combined operations
		// Or
		{parser.BinaryOpAST{parser.Or, parser.RowValue{"", "a"}, parser.RowValue{"", "b"}},
			[]evalTest{
				// not a map:
				{data.Int(17), nil},
				// keys not present:
				{data.Map{"x": data.Int(17)}, nil},
				// only left key present and evaluates to true => right is not necessary
				{data.Map{"a": data.Bool(true)}, data.Bool(true)},
				{data.Map{"a": data.Int(17)}, data.Bool(true)},
				{data.Map{"a": data.Float(3.14)}, data.Bool(true)},
				{data.Map{"a": data.String("日本語")}, data.Bool(true)},
				{data.Map{"a": data.Blob("hoge")}, data.Bool(true)},
				{data.Map{"a": data.Timestamp(now)}, data.Bool(true)},
				{data.Map{"a": data.Array{data.Int(2)}}, data.Bool(true)},
				{data.Map{"a": data.Map{"b": data.Int(3)}}, data.Bool(true)},
				// only left key present and evaluates to false => error
				{data.Map{"a": data.Bool(false)}, nil},
				{data.Map{"a": data.Int(0)}, nil},
				{data.Map{"a": data.Float(0.0)}, nil},
				{data.Map{"a": data.String("")}, nil},
				{data.Map{"a": data.Blob("")}, nil},
				{data.Map{"a": data.Timestamp{}}, nil},
				{data.Map{"a": data.Array{}}, nil},
				{data.Map{"a": data.Map{}}, nil},
				// left key evalues to false and right to true => true
				{data.Map{"a": data.Int(0),
					"b": data.Bool(true)}, data.Bool(true)},
				{data.Map{"a": data.Int(0),
					"b": data.Int(17)}, data.Bool(true)},
				{data.Map{"a": data.Int(0),
					"b": data.Float(3.14)}, data.Bool(true)},
				{data.Map{"a": data.Int(0),
					"b": data.String("日本語")}, data.Bool(true)},
				{data.Map{"a": data.Int(0),
					"b": data.Blob("hoge")}, data.Bool(true)},
				{data.Map{"a": data.Int(0),
					"b": data.Timestamp(now)}, data.Bool(true)},
				{data.Map{"a": data.Int(0),
					"b": data.Array{data.Int(2)}}, data.Bool(true)},
				{data.Map{"a": data.Int(0),
					"b": data.Map{"b": data.Int(3)}}, data.Bool(true)},
				// left key evalues to false and right to false => false
				{data.Map{"a": data.Int(0),
					"b": data.Bool(false)}, data.Bool(false)},
				{data.Map{"a": data.Int(0),
					"b": data.Int(0)}, data.Bool(false)},
				{data.Map{"a": data.Int(0),
					"b": data.Float(0.0)}, data.Bool(false)},
				{data.Map{"a": data.Int(0),
					"b": data.String("")}, data.Bool(false)},
				{data.Map{"a": data.Int(0),
					"b": data.Blob("")}, data.Bool(false)},
				{data.Map{"a": data.Int(0),
					"b": data.Timestamp{}}, data.Bool(false)},
				{data.Map{"a": data.Int(0),
					"b": data.Array{}}, data.Bool(false)},
				{data.Map{"a": data.Int(0),
					"b": data.Map{}}, data.Bool(false)},
				// null comparison
				{data.Map{"a": data.Bool(true),
					"b": data.Null{}}, data.Bool(true)},
				{data.Map{"a": data.Bool(false),
					"b": data.Null{}}, data.Null{}},
				{data.Map{"a": data.Null{},
					"b": data.Bool(true)}, data.Bool(true)},
				{data.Map{"a": data.Null{},
					"b": data.Bool(false)}, data.Null{}},
			},
		},
		// And
		{parser.BinaryOpAST{parser.And, parser.RowValue{"", "a"}, parser.RowValue{"", "b"}},
			[]evalTest{
				// not a map:
				{data.Int(17), nil},
				// keys not present:
				{data.Map{"x": data.Int(17)}, nil},
				// only left key present and evaluates to false => right is not necessary
				{data.Map{"a": data.Bool(false)}, data.Bool(false)},
				{data.Map{"a": data.Int(0)}, data.Bool(false)},
				{data.Map{"a": data.Float(0.0)}, data.Bool(false)},
				{data.Map{"a": data.String("")}, data.Bool(false)},
				{data.Map{"a": data.Blob("")}, data.Bool(false)},
				{data.Map{"a": data.Timestamp{}}, data.Bool(false)},
				{data.Map{"a": data.Array{}}, data.Bool(false)},
				{data.Map{"a": data.Map{}}, data.Bool(false)},
				// only left key present and evaluates to true => error
				{data.Map{"a": data.Bool(true)}, nil},
				{data.Map{"a": data.Int(17)}, nil},
				{data.Map{"a": data.Float(3.14)}, nil},
				{data.Map{"a": data.String("日本語")}, nil},
				{data.Map{"a": data.Blob("hoge")}, nil},
				{data.Map{"a": data.Timestamp(now)}, nil},
				{data.Map{"a": data.Array{data.Int(2)}}, nil},
				{data.Map{"a": data.Map{"b": data.Int(3)}}, nil},
				// left key evalues to true and right to true => true
				{data.Map{"a": data.Int(1),
					"b": data.Bool(true)}, data.Bool(true)},
				{data.Map{"a": data.Int(1),
					"b": data.Int(17)}, data.Bool(true)},
				{data.Map{"a": data.Int(1),
					"b": data.Float(3.14)}, data.Bool(true)},
				{data.Map{"a": data.Int(1),
					"b": data.String("日本語")}, data.Bool(true)},
				{data.Map{"a": data.Int(1),
					"b": data.Blob("hoge")}, data.Bool(true)},
				{data.Map{"a": data.Int(1),
					"b": data.Timestamp(now)}, data.Bool(true)},
				{data.Map{"a": data.Int(1),
					"b": data.Array{data.Int(2)}}, data.Bool(true)},
				{data.Map{"a": data.Int(1),
					"b": data.Map{"b": data.Int(3)}}, data.Bool(true)},
				// left key evalues to true and right to false => false
				{data.Map{"a": data.Int(1),
					"b": data.Bool(false)}, data.Bool(false)},
				{data.Map{"a": data.Int(1),
					"b": data.Int(0)}, data.Bool(false)},
				{data.Map{"a": data.Int(1),
					"b": data.Float(0.0)}, data.Bool(false)},
				{data.Map{"a": data.Int(1),
					"b": data.String("")}, data.Bool(false)},
				{data.Map{"a": data.Int(1),
					"b": data.Blob("")}, data.Bool(false)},
				{data.Map{"a": data.Int(1),
					"b": data.Timestamp{}}, data.Bool(false)},
				{data.Map{"a": data.Int(1),
					"b": data.Array{}}, data.Bool(false)},
				{data.Map{"a": data.Int(1),
					"b": data.Map{}}, data.Bool(false)},
				// null comparison
				{data.Map{"a": data.Bool(true),
					"b": data.Null{}}, data.Null{}},
				{data.Map{"a": data.Bool(false),
					"b": data.Null{}}, data.Bool(false)},
				{data.Map{"a": data.Null{},
					"b": data.Bool(true)}, data.Null{}},
				{data.Map{"a": data.Null{},
					"b": data.Bool(false)}, data.Bool(false)},
			},
		},
		// Not
		{parser.UnaryOpAST{parser.Not, parser.RowValue{"", "a"}},
			[]evalTest{
				// not a map:
				{data.Int(17), nil},
				// keys not present:
				{data.Map{"x": data.Int(17)}, nil},
				// key present and false => true
				{data.Map{"a": data.Bool(false)}, data.Bool(true)},
				// key present and false-like value => error
				{data.Map{"a": data.Int(0)}, nil},
				{data.Map{"a": data.Float(0.0)}, nil},
				{data.Map{"a": data.String("")}, nil},
				{data.Map{"a": data.Blob("")}, nil},
				{data.Map{"a": data.Timestamp{}}, nil},
				{data.Map{"a": data.Array{}}, nil},
				{data.Map{"a": data.Map{}}, nil},
				// key present and true => false
				{data.Map{"a": data.Bool(true)}, data.Bool(false)},
				// key present and true-like value => error
				{data.Map{"a": data.Int(17)}, nil},
				{data.Map{"a": data.Float(3.14)}, nil},
				{data.Map{"a": data.String("日本語")}, nil},
				{data.Map{"a": data.Blob("hoge")}, nil},
				{data.Map{"a": data.Timestamp(now)}, nil},
				{data.Map{"a": data.Array{data.Int(2)}}, nil},
				{data.Map{"a": data.Map{"b": data.Int(3)}}, nil},
				// null comparison
				{data.Map{"a": data.Null{}}, data.Null{}},
			},
		},
		/// Comparison Operations
		// Equal
		{parser.BinaryOpAST{parser.Equal, parser.RowValue{"", "a"}, parser.RowValue{"", "b"}},
			append([]evalTest{
				// not a map:
				{data.Int(17), nil},
				// keys not present:
				{data.Map{"x": data.Int(17)}, nil},
				// only left present => error
				{data.Map{"a": data.Bool(true)}, nil},
				{data.Map{"a": data.Int(17)}, nil},
				{data.Map{"a": data.Float(3.14)}, nil},
				{data.Map{"a": data.String("日本語")}, nil},
				{data.Map{"a": data.Blob("hoge")}, nil},
				{data.Map{"a": data.Timestamp(now)}, nil},
				{data.Map{"a": data.Array{data.Int(2)}}, nil},
				{data.Map{"a": data.Map{"b": data.Int(3)}}, nil},
				// only right present => error
				{data.Map{"b": data.Bool(true)}, nil},
				{data.Map{"b": data.Int(17)}, nil},
				{data.Map{"b": data.Float(3.14)}, nil},
				{data.Map{"b": data.String("日本語")}, nil},
				{data.Map{"b": data.Blob("hoge")}, nil},
				{data.Map{"b": data.Timestamp(now)}, nil},
				{data.Map{"b": data.Array{data.Int(2)}}, nil},
				{data.Map{"b": data.Map{"b": data.Int(3)}}, nil},
				// left and right present and equal => true
				{data.Map{"a": data.Bool(true),
					"b": data.Bool(true)}, data.Bool(true)},
				{data.Map{"a": data.Int(17),
					"b": data.Int(17)}, data.Bool(true)},
				{data.Map{"a": data.Float(3.14),
					"b": data.Float(3.14)}, data.Bool(true)},
				{data.Map{"a": data.Int(3),
					"b": data.Float(3.0)}, data.Bool(true)},
				{data.Map{"a": data.Float(3.0),
					"b": data.Int(3)}, data.Bool(true)},
				{data.Map{"a": data.String("日本語"),
					"b": data.String("日本語")}, data.Bool(true)},
				{data.Map{"a": data.Blob("hoge"),
					"b": data.Blob("hoge")}, data.Bool(true)},
				{data.Map{"a": data.Timestamp(now),
					"b": data.Timestamp(now)}, data.Bool(true)},
				{data.Map{"a": data.Array{data.Int(2)},
					"b": data.Array{data.Int(2)}}, data.Bool(true)},
				{data.Map{"a": data.Map{"b": data.Int(3)},
					"b": data.Map{"b": data.Int(3)}}, data.Bool(true)},
				// left and right present and not equal => false
				{data.Map{"a": data.Int(1),
					"b": data.Bool(false)}, data.Bool(false)},
				{data.Map{"a": data.Int(1),
					"b": data.Int(0)}, data.Bool(false)},
				{data.Map{"a": data.Int(1),
					"b": data.Float(0.0)}, data.Bool(false)},
				{data.Map{"a": data.Int(1),
					"b": data.String("")}, data.Bool(false)},
				{data.Map{"a": data.Int(1),
					"b": data.Blob("")}, data.Bool(false)},
				{data.Map{"a": data.Int(1),
					"b": data.Timestamp{}}, data.Bool(false)},
				{data.Map{"a": data.Int(1),
					"b": data.Array{}}, data.Bool(false)},
				{data.Map{"a": data.Int(1),
					"b": data.Map{}}, data.Bool(false)},
			}, nullOps...),
		},
		// Less
		{parser.BinaryOpAST{parser.Less, parser.RowValue{"", "a"}, parser.RowValue{"", "b"}},
			append([]evalTest{
				// left and right present and comparable and left is less => true
				{data.Map{"a": data.Bool(false),
					"b": data.Bool(true)}, data.Bool(true)},
				{data.Map{"a": data.Int(2),
					"b": data.Int(3)}, data.Bool(true)},
				{data.Map{"a": data.Int(3),
					"b": data.Float(3.14)}, data.Bool(true)},
				{data.Map{"a": data.Float(3.14),
					"b": data.Int(4)}, data.Bool(true)},
				{data.Map{"a": data.Float(3.14),
					"b": data.Float(3.15)}, data.Bool(true)},
				{data.Map{"a": data.String("hoge"),
					"b": data.String("hogee")}, data.Bool(true)},
				{data.Map{"a": data.Timestamp(now),
					"b": data.Timestamp(now.Add(time.Second))}, data.Bool(true)},
				// left and right present and comparable and equal => false
				{data.Map{"a": data.Bool(true),
					"b": data.Bool(true)}, data.Bool(false)},
				{data.Map{"a": data.Int(3),
					"b": data.Int(3)}, data.Bool(false)},
				{data.Map{"a": data.Int(3),
					"b": data.Float(3.0)}, data.Bool(false)},
				{data.Map{"a": data.Float(3.0),
					"b": data.Int(3)}, data.Bool(false)},
				{data.Map{"a": data.Float(3.14),
					"b": data.Float(3.14)}, data.Bool(false)},
				{data.Map{"a": data.String("hoge"),
					"b": data.String("hoge")}, data.Bool(false)},
				{data.Map{"a": data.Timestamp(now),
					"b": data.Timestamp(now)}, data.Bool(false)},
				// left and right present and comparable and left is greater => false
				{data.Map{"a": data.Bool(true),
					"b": data.Bool(false)}, data.Bool(false)},
				{data.Map{"a": data.Int(3),
					"b": data.Int(2)}, data.Bool(false)},
				{data.Map{"a": data.Int(4),
					"b": data.Float(3.14)}, data.Bool(false)},
				{data.Map{"a": data.Float(3.14),
					"b": data.Int(3)}, data.Bool(false)},
				{data.Map{"a": data.Float(3.15),
					"b": data.Float(3.14)}, data.Bool(false)},
				{data.Map{"a": data.String("hogee"),
					"b": data.String("hoge")}, data.Bool(false)},
				{data.Map{"a": data.Timestamp(now.Add(time.Second)),
					"b": data.Timestamp(now)}, data.Bool(false)},
				// left and right present and not comparable => error
			}, incomparables...),
		},
		// LessOrEqual
		{parser.BinaryOpAST{parser.LessOrEqual, parser.RowValue{"", "a"}, parser.RowValue{"", "b"}},
			append([]evalTest{
				// left and right present and comparable and left is less => true
				{data.Map{"a": data.Bool(false),
					"b": data.Bool(true)}, data.Bool(true)},
				{data.Map{"a": data.Int(2),
					"b": data.Int(3)}, data.Bool(true)},
				{data.Map{"a": data.Int(3),
					"b": data.Float(3.14)}, data.Bool(true)},
				{data.Map{"a": data.Float(3.14),
					"b": data.Int(4)}, data.Bool(true)},
				{data.Map{"a": data.Float(3.14),
					"b": data.Float(3.15)}, data.Bool(true)},
				{data.Map{"a": data.String("hoge"),
					"b": data.String("hogee")}, data.Bool(true)},
				{data.Map{"a": data.Timestamp(now),
					"b": data.Timestamp(now.Add(time.Second))}, data.Bool(true)},
				// left and right present and comparable and equal => true
				{data.Map{"a": data.Bool(true),
					"b": data.Bool(true)}, data.Bool(true)},
				{data.Map{"a": data.Int(3),
					"b": data.Int(3)}, data.Bool(true)},
				{data.Map{"a": data.Int(3),
					"b": data.Float(3.0)}, data.Bool(true)},
				{data.Map{"a": data.Float(3.0),
					"b": data.Int(3)}, data.Bool(true)},
				{data.Map{"a": data.Float(3.14),
					"b": data.Float(3.14)}, data.Bool(true)},
				{data.Map{"a": data.String("hoge"),
					"b": data.String("hoge")}, data.Bool(true)},
				{data.Map{"a": data.Timestamp(now),
					"b": data.Timestamp(now)}, data.Bool(true)},
				// left and right present and comparable and left is greater => false
				{data.Map{"a": data.Bool(true),
					"b": data.Bool(false)}, data.Bool(false)},
				{data.Map{"a": data.Int(3),
					"b": data.Int(2)}, data.Bool(false)},
				{data.Map{"a": data.Int(4),
					"b": data.Float(3.14)}, data.Bool(false)},
				{data.Map{"a": data.Float(3.14),
					"b": data.Int(3)}, data.Bool(false)},
				{data.Map{"a": data.Float(3.15),
					"b": data.Float(3.14)}, data.Bool(false)},
				{data.Map{"a": data.String("hogee"),
					"b": data.String("hoge")}, data.Bool(false)},
				{data.Map{"a": data.Timestamp(now.Add(time.Second)),
					"b": data.Timestamp(now)}, data.Bool(false)},
				// left and right present and not comparable => error
			}, incomparables...),
		},
		// Greater
		{parser.BinaryOpAST{parser.Greater, parser.RowValue{"", "a"}, parser.RowValue{"", "b"}},
			append([]evalTest{
				// left and right present and comparable and left is less => false
				{data.Map{"a": data.Bool(false),
					"b": data.Bool(true)}, data.Bool(false)},
				{data.Map{"a": data.Int(2),
					"b": data.Int(3)}, data.Bool(false)},
				{data.Map{"a": data.Int(3),
					"b": data.Float(3.14)}, data.Bool(false)},
				{data.Map{"a": data.Float(3.14),
					"b": data.Int(4)}, data.Bool(false)},
				{data.Map{"a": data.Float(3.14),
					"b": data.Float(3.15)}, data.Bool(false)},
				{data.Map{"a": data.String("hoge"),
					"b": data.String("hogee")}, data.Bool(false)},
				{data.Map{"a": data.Timestamp(now),
					"b": data.Timestamp(now.Add(time.Second))}, data.Bool(false)},
				// left and right present and comparable and equal => false
				{data.Map{"a": data.Bool(true),
					"b": data.Bool(true)}, data.Bool(false)},
				{data.Map{"a": data.Int(3),
					"b": data.Int(3)}, data.Bool(false)},
				{data.Map{"a": data.Int(3),
					"b": data.Float(3.0)}, data.Bool(false)},
				{data.Map{"a": data.Float(3.0),
					"b": data.Int(3)}, data.Bool(false)},
				{data.Map{"a": data.Float(3.14),
					"b": data.Float(3.14)}, data.Bool(false)},
				{data.Map{"a": data.String("hoge"),
					"b": data.String("hoge")}, data.Bool(false)},
				{data.Map{"a": data.Timestamp(now),
					"b": data.Timestamp(now)}, data.Bool(false)},
				// left and right present and comparable and left is greater => true
				{data.Map{"a": data.Bool(true),
					"b": data.Bool(false)}, data.Bool(true)},
				{data.Map{"a": data.Int(3),
					"b": data.Int(2)}, data.Bool(true)},
				{data.Map{"a": data.Int(4),
					"b": data.Float(3.14)}, data.Bool(true)},
				{data.Map{"a": data.Float(3.14),
					"b": data.Int(3)}, data.Bool(true)},
				{data.Map{"a": data.Float(3.15),
					"b": data.Float(3.14)}, data.Bool(true)},
				{data.Map{"a": data.String("hogee"),
					"b": data.String("hoge")}, data.Bool(true)},
				{data.Map{"a": data.Timestamp(now.Add(time.Second)),
					"b": data.Timestamp(now)}, data.Bool(true)},
				// left and right present and not comparable => error
			}, incomparables...),
		},
		// GreaterOrEqual
		{parser.BinaryOpAST{parser.GreaterOrEqual, parser.RowValue{"", "a"}, parser.RowValue{"", "b"}},
			append([]evalTest{
				// left and right present and comparable and left is less => false
				{data.Map{"a": data.Bool(false),
					"b": data.Bool(true)}, data.Bool(false)},
				{data.Map{"a": data.Int(2),
					"b": data.Int(3)}, data.Bool(false)},
				{data.Map{"a": data.Int(3),
					"b": data.Float(3.14)}, data.Bool(false)},
				{data.Map{"a": data.Float(3.14),
					"b": data.Int(4)}, data.Bool(false)},
				{data.Map{"a": data.Float(3.14),
					"b": data.Float(3.15)}, data.Bool(false)},
				{data.Map{"a": data.String("hoge"),
					"b": data.String("hogee")}, data.Bool(false)},
				{data.Map{"a": data.Timestamp(now),
					"b": data.Timestamp(now.Add(time.Second))}, data.Bool(false)},
				// left and right present and comparable and equal => true
				{data.Map{"a": data.Bool(true),
					"b": data.Bool(true)}, data.Bool(true)},
				{data.Map{"a": data.Int(3),
					"b": data.Int(3)}, data.Bool(true)},
				{data.Map{"a": data.Int(3),
					"b": data.Float(3.0)}, data.Bool(true)},
				{data.Map{"a": data.Float(3.0),
					"b": data.Int(3)}, data.Bool(true)},
				{data.Map{"a": data.Float(3.14),
					"b": data.Float(3.14)}, data.Bool(true)},
				{data.Map{"a": data.String("hoge"),
					"b": data.String("hoge")}, data.Bool(true)},
				{data.Map{"a": data.Timestamp(now),
					"b": data.Timestamp(now)}, data.Bool(true)},
				// left and right present and comparable and left is greater => true
				{data.Map{"a": data.Bool(true),
					"b": data.Bool(false)}, data.Bool(true)},
				{data.Map{"a": data.Int(3),
					"b": data.Int(2)}, data.Bool(true)},
				{data.Map{"a": data.Int(4),
					"b": data.Float(3.14)}, data.Bool(true)},
				{data.Map{"a": data.Float(3.14),
					"b": data.Int(3)}, data.Bool(true)},
				{data.Map{"a": data.Float(3.15),
					"b": data.Float(3.14)}, data.Bool(true)},
				{data.Map{"a": data.String("hogee"),
					"b": data.String("hoge")}, data.Bool(true)},
				{data.Map{"a": data.Timestamp(now.Add(time.Second)),
					"b": data.Timestamp(now)}, data.Bool(true)},
				// left and right present and not comparable => error
			}, incomparables...),
		},
		// NotEqual
		{parser.BinaryOpAST{parser.NotEqual, parser.RowValue{"", "a"}, parser.RowValue{"", "b"}},
			append([]evalTest{
				// not a map:
				{data.Int(17), nil},
				// keys not present:
				{data.Map{"x": data.Int(17)}, nil},
				// only left present => error
				{data.Map{"a": data.Bool(true)}, nil},
				{data.Map{"a": data.Int(17)}, nil},
				{data.Map{"a": data.Float(3.14)}, nil},
				{data.Map{"a": data.String("日本語")}, nil},
				{data.Map{"a": data.Blob("hoge")}, nil},
				{data.Map{"a": data.Timestamp(now)}, nil},
				{data.Map{"a": data.Array{data.Int(2)}}, nil},
				{data.Map{"a": data.Map{"b": data.Int(3)}}, nil},
				// only right present => error
				{data.Map{"b": data.Bool(true)}, nil},
				{data.Map{"b": data.Int(17)}, nil},
				{data.Map{"b": data.Float(3.14)}, nil},
				{data.Map{"b": data.String("日本語")}, nil},
				{data.Map{"b": data.Blob("hoge")}, nil},
				{data.Map{"b": data.Timestamp(now)}, nil},
				{data.Map{"b": data.Array{data.Int(2)}}, nil},
				{data.Map{"b": data.Map{"b": data.Int(3)}}, nil},
				// left and right present and equal => false
				{data.Map{"a": data.Bool(true),
					"b": data.Bool(true)}, data.Bool(false)},
				{data.Map{"a": data.Int(17),
					"b": data.Int(17)}, data.Bool(false)},
				{data.Map{"a": data.Float(3.14),
					"b": data.Float(3.14)}, data.Bool(false)},
				{data.Map{"a": data.Int(3),
					"b": data.Float(3.0)}, data.Bool(false)},
				{data.Map{"a": data.Float(3.0),
					"b": data.Int(3)}, data.Bool(false)},
				{data.Map{"a": data.String("日本語"),
					"b": data.String("日本語")}, data.Bool(false)},
				{data.Map{"a": data.Blob("hoge"),
					"b": data.Blob("hoge")}, data.Bool(false)},
				{data.Map{"a": data.Timestamp(now),
					"b": data.Timestamp(now)}, data.Bool(false)},
				{data.Map{"a": data.Array{data.Int(2)},
					"b": data.Array{data.Int(2)}}, data.Bool(false)},
				{data.Map{"a": data.Map{"b": data.Int(3)},
					"b": data.Map{"b": data.Int(3)}}, data.Bool(false)},
				// left and right present and not equal => true
				{data.Map{"a": data.Int(1),
					"b": data.Bool(false)}, data.Bool(true)},
				{data.Map{"a": data.Int(1),
					"b": data.Int(0)}, data.Bool(true)},
				{data.Map{"a": data.Int(1),
					"b": data.Float(0.0)}, data.Bool(true)},
				{data.Map{"a": data.Int(1),
					"b": data.String("")}, data.Bool(true)},
				{data.Map{"a": data.Int(1),
					"b": data.Blob("")}, data.Bool(true)},
				{data.Map{"a": data.Int(1),
					"b": data.Timestamp{}}, data.Bool(true)},
				{data.Map{"a": data.Int(1),
					"b": data.Array{}}, data.Bool(true)},
				{data.Map{"a": data.Int(1),
					"b": data.Map{}}, data.Bool(true)},
			}, nullOps...),
		},
		// Concatenation
		{parser.BinaryOpAST{parser.Concat, parser.RowValue{"", "a"}, parser.RowValue{"", "b"}},
			append([]evalTest{
				// not a map:
				{data.Int(17), nil},
				// keys not present:
				{data.Map{"x": data.Int(17)}, nil},
				// only left present => error
				{data.Map{"a": data.Bool(true)}, nil},
				{data.Map{"a": data.Int(17)}, nil},
				{data.Map{"a": data.Float(3.14)}, nil},
				{data.Map{"a": data.String("日本語")}, nil},
				{data.Map{"a": data.Blob("hoge")}, nil},
				{data.Map{"a": data.Timestamp(now)}, nil},
				{data.Map{"a": data.Array{data.Int(2)}}, nil},
				{data.Map{"a": data.Map{"b": data.Int(3)}}, nil},
				// only right present => error
				{data.Map{"b": data.Bool(true)}, nil},
				{data.Map{"b": data.Int(17)}, nil},
				{data.Map{"b": data.Float(3.14)}, nil},
				{data.Map{"b": data.String("日本語")}, nil},
				{data.Map{"b": data.Blob("hoge")}, nil},
				{data.Map{"b": data.Timestamp(now)}, nil},
				{data.Map{"b": data.Array{data.Int(2)}}, nil},
				{data.Map{"b": data.Map{"b": data.Int(3)}}, nil},
				// left and right present
				{data.Map{"a": data.Int(1),
					"b": data.Bool(false)}, nil},
				{data.Map{"a": data.Int(1),
					"b": data.Int(0)}, nil},
				{data.Map{"a": data.Int(1),
					"b": data.Float(0.0)}, nil},
				{data.Map{"a": data.Int(1),
					"b": data.String("")}, nil},
				{data.Map{"a": data.Int(1),
					"b": data.Blob("")}, nil},
				{data.Map{"a": data.Int(1),
					"b": data.Timestamp{}}, nil},
				// TODO this is not the best possible form...
				{data.Map{"a": data.Int(1),
<<<<<<< HEAD
					"b": data.Array{}}, data.String("1[]")},
				{data.Map{"a": data.Int(1),
					"b": data.Map{}}, data.String("1{}")},
=======
					"b": data.Array{}}, nil},
				{data.Map{"a": data.Int(1),
					"b": data.Map{}}, nil},
				{data.Map{"a": data.String("a"),
					"b": data.String("b")}, data.String("ab")},
>>>>>>> 333cf73b
			}, nullOps...),
		},
		// IsNull
		{parser.BinaryOpAST{parser.Is, parser.RowValue{"", "a"}, parser.NullLiteral{}},
			[]evalTest{
				// not a map:
				{data.Int(17), nil},
				// keys not present:
				{data.Map{"x": data.Int(17)}, nil},
				// left present and not null => false
				{data.Map{"a": data.Bool(true)}, data.Bool(false)},
				{data.Map{"a": data.Int(17)}, data.Bool(false)},
				{data.Map{"a": data.Float(3.14)}, data.Bool(false)},
				{data.Map{"a": data.String("日本語")}, data.Bool(false)},
				{data.Map{"a": data.Blob("hoge")}, data.Bool(false)},
				{data.Map{"a": data.Timestamp(now)}, data.Bool(false)},
				{data.Map{"a": data.Array{data.Int(2)}}, data.Bool(false)},
				{data.Map{"a": data.Map{"b": data.Int(3)}}, data.Bool(false)},
				// left present and null => true
				{data.Map{"a": data.Null{}}, data.Bool(true)},
			},
		},
		// IsNotNull
		{parser.BinaryOpAST{parser.IsNot, parser.RowValue{"", "a"}, parser.NullLiteral{}},
			[]evalTest{
				// not a map:
				{data.Int(17), nil},
				// keys not present:
				{data.Map{"x": data.Int(17)}, nil},
				// left present and not null => false
				{data.Map{"a": data.Bool(true)}, data.Bool(true)},
				{data.Map{"a": data.Int(17)}, data.Bool(true)},
				{data.Map{"a": data.Float(3.14)}, data.Bool(true)},
				{data.Map{"a": data.String("日本語")}, data.Bool(true)},
				{data.Map{"a": data.Blob("hoge")}, data.Bool(true)},
				{data.Map{"a": data.Timestamp(now)}, data.Bool(true)},
				{data.Map{"a": data.Array{data.Int(2)}}, data.Bool(true)},
				{data.Map{"a": data.Map{"b": data.Int(3)}}, data.Bool(true)},
				// left present and null => true
				{data.Map{"a": data.Null{}}, data.Bool(false)},
			},
		},
		/// Computational Operations
		// Plus
		{parser.BinaryOpAST{parser.Plus, parser.RowValue{"", "a"}, parser.RowValue{"", "b"}},
			append([]evalTest{
				// left and right present and can be added
				{data.Map{"a": data.Int(2),
					"b": data.Int(3)}, data.Int(5)},
				{data.Map{"a": data.Int(3),
					"b": data.Float(3.14)}, data.Float(float64(3) + 3.14)},
				{data.Map{"a": data.Float(3.14),
					"b": data.Int(4)}, data.Float(3.14 + float64(4))},
				{data.Map{"a": data.Float(3.14),
					"b": data.Float(3.15)}, data.Float(3.14 + 3.15)},
				// left and right present and cannot be added
				{data.Map{"a": data.Bool(false),
					"b": data.Bool(true)}, nil},
				{data.Map{"a": data.String("hoge"),
					"b": data.String("hogee")}, nil},
				{data.Map{"a": data.Timestamp(now),
					"b": data.Timestamp(now.Add(time.Second))}, nil},
				// left and right present and not comparable => error
			}, incomparables...),
		},
		// Minus
		{parser.BinaryOpAST{parser.Minus, parser.RowValue{"", "a"}, parser.RowValue{"", "b"}},
			append([]evalTest{
				// left and right present and can be subtracted
				{data.Map{"a": data.Int(2),
					"b": data.Int(3)}, data.Int(-1)},
				{data.Map{"a": data.Int(3),
					"b": data.Float(3.14)}, data.Float(float64(3) - 3.14)},
				{data.Map{"a": data.Float(3.14),
					"b": data.Int(4)}, data.Float(3.14 - float64(4))},
				{data.Map{"a": data.Float(3.14),
					"b": data.Float(3.15)}, data.Float(float64(3.14) - 3.15)},
				// left and right present and cannot be subtracted
				{data.Map{"a": data.Bool(false),
					"b": data.Bool(true)}, nil},
				{data.Map{"a": data.String("hoge"),
					"b": data.String("hogee")}, nil},
				{data.Map{"a": data.Timestamp(now),
					"b": data.Timestamp(now.Add(time.Second))}, nil},
				// left and right present and not comparable => error
			}, incomparables...),
		},
		// Multiply
		{parser.BinaryOpAST{parser.Multiply, parser.RowValue{"", "a"}, parser.RowValue{"", "b"}},
			append([]evalTest{
				// left and right present and can be multiplied
				{data.Map{"a": data.Int(2),
					"b": data.Int(3)}, data.Int(6)},
				{data.Map{"a": data.Int(3),
					"b": data.Float(3.14)}, data.Float(float64(3) * 3.14)},
				{data.Map{"a": data.Float(3.14),
					"b": data.Int(4)}, data.Float(3.14 * float64(4))},
				{data.Map{"a": data.Float(3.14),
					"b": data.Float(3.15)}, data.Float(float64(3.14) * 3.15)},
				// left and right present and cannot be multiplied
				{data.Map{"a": data.Bool(false),
					"b": data.Bool(true)}, nil},
				{data.Map{"a": data.String("hoge"),
					"b": data.String("hogee")}, nil},
				{data.Map{"a": data.Timestamp(now),
					"b": data.Timestamp(now.Add(time.Second))}, nil},
				// left and right present and not comparable => error
			}, incomparables...),
		},
		// Divide
		{parser.BinaryOpAST{parser.Divide, parser.RowValue{"", "a"}, parser.RowValue{"", "b"}},
			append([]evalTest{
				// left and right present and can be divided
				{data.Map{"a": data.Int(2),
					"b": data.Int(3)}, data.Int(0)},
				{data.Map{"a": data.Int(3),
					"b": data.Float(3.14)}, data.Float(float64(3) / 3.14)},
				{data.Map{"a": data.Float(3.14),
					"b": data.Int(4)}, data.Float(3.14 / float64(4))},
				{data.Map{"a": data.Float(3.14),
					"b": data.Float(3.15)}, data.Float(float64(3.14) / 3.15)},
				// division by zero
				{data.Map{"a": data.Int(2),
					"b": data.Int(0)}, nil},
				{data.Map{"a": data.Int(3),
					"b": data.Float(0)}, data.Float(math.Inf(1))},
				{data.Map{"a": data.Float(3.14),
					"b": data.Int(0)}, data.Float(math.Inf(1))},
				{data.Map{"a": data.Float(3.14),
					"b": data.Float(0)}, data.Float(math.Inf(1))},
				// left and right present and cannot be divided
				{data.Map{"a": data.Bool(false),
					"b": data.Bool(true)}, nil},
				{data.Map{"a": data.String("hoge"),
					"b": data.String("hogee")}, nil},
				{data.Map{"a": data.Timestamp(now),
					"b": data.Timestamp(now.Add(time.Second))}, nil},
				// left and right present and not comparable => error
			}, incomparables...),
		},
		// Modulo
		{parser.BinaryOpAST{parser.Modulo, parser.RowValue{"", "a"}, parser.RowValue{"", "b"}},
			append([]evalTest{
				// left and right present and can be moduled
				{data.Map{"a": data.Int(2),
					"b": data.Int(3)}, data.Int(2)},
				{data.Map{"a": data.Int(3),
					"b": data.Float(3.14)}, data.Float(3.0)},
				{data.Map{"a": data.Float(3.14),
					"b": data.Int(4)}, data.Float(3.14)},
				{data.Map{"a": data.Float(3.14),
					"b": data.Float(3.15)}, data.Float(3.14)},
				// modulo by zero
				{data.Map{"a": data.Int(2),
					"b": data.Int(0)}, nil},
				// TODO add a way to check for IsNaN()
				/*
					{data.Map{"a": data.Int(3),
						"b": data.Float(0)}, data.Float(math.NaN())},
					{data.Map{"a": data.Float(3.14),
						"b": data.Int(0)}, data.Float(math.NaN())},
					{data.Map{"a": data.Float(3.14),
						"b": data.Float(0)}, data.Float(math.NaN())},
				*/
				// left and right present and cannot be moduled
				{data.Map{"a": data.Bool(false),
					"b": data.Bool(true)}, nil},
				{data.Map{"a": data.String("hoge"),
					"b": data.String("hogee")}, nil},
				{data.Map{"a": data.Timestamp(now),
					"b": data.Timestamp(now.Add(time.Second))}, nil},
				// left and right present and not comparable => error
			}, incomparables...),
		},
		// Unary Minus
		{parser.UnaryOpAST{parser.UnaryMinus, parser.RowValue{"", "a"}},
			[]evalTest{
				// not a map:
				{data.Int(17), nil},
				// keys not present:
				{data.Map{"x": data.Int(17)}, nil},
				// key present and number-like => negative
				{data.Map{"a": data.Int(17)}, data.Int(-17)},
				{data.Map{"a": data.Float(3.14)}, data.Float(-3.14)},
				{data.Map{"a": data.Int(-17)}, data.Int(17)},
				{data.Map{"a": data.Float(-3.14)}, data.Float(3.14)},
				{data.Map{"a": data.Int(0)}, data.Int(0)},
				{data.Map{"a": data.Float(0.0)}, data.Float(-0.0)},
				// key present and other data type => error
				{data.Map{"a": data.Bool(false)}, nil},
				{data.Map{"a": data.String("日本語")}, nil},
				{data.Map{"a": data.Blob("hoge")}, nil},
				{data.Map{"a": data.Timestamp(now)}, nil},
				{data.Map{"a": data.Array{data.Int(2)}}, nil},
				{data.Map{"a": data.Map{"b": data.Int(3)}}, nil},
				// null comparison
				{data.Map{"a": data.Null{}}, data.Null{}},
			},
		},
		// Type Cast
		{parser.TypeCastAST{parser.RowValue{"", "a"}, parser.Int},
			[]evalTest{
				// not a map:
				{data.Int(17), nil},
				// keys not present:
				{data.Map{"x": data.Int(17)}, nil},
				// key present and convertable => ok
				{data.Map{"a": data.Int(17)}, data.Int(17)},
				{data.Map{"a": data.Float(3.14)}, data.Int(3)},
				{data.Map{"a": data.Int(-17)}, data.Int(-17)},
				{data.Map{"a": data.Float(-3.14)}, data.Int(-3)},
				{data.Map{"a": data.Int(0)}, data.Int(0)},
				{data.Map{"a": data.Float(0.0)}, data.Int(0)},
				{data.Map{"a": data.Bool(false)}, data.Int(0)},
				// null propagation
				{data.Map{"a": data.Null{}}, data.Null{}},
				// key present and other data type => error
				{data.Map{"a": data.String("日本語")}, nil},
				{data.Map{"a": data.Blob("hoge")}, nil},
				{data.Map{"a": data.Array{data.Int(2)}}, nil},
				{data.Map{"a": data.Map{"b": data.Int(3)}}, nil},
			},
		},
		{parser.TypeCastAST{parser.RowValue{"", "a"}, parser.String},
			[]evalTest{
				// not a map:
				{data.Int(17), nil},
				// keys not present:
				{data.Map{"x": data.Int(17)}, nil},
				// key present and number-like => conversion
				{data.Map{"a": data.Int(17)}, data.String("17")},
				{data.Map{"a": data.Float(3.14)}, data.String("3.14")},
				{data.Map{"a": data.Int(-17)}, data.String("-17")},
				{data.Map{"a": data.Float(-3.14)}, data.String("-3.14")},
				{data.Map{"a": data.Int(0)}, data.String("0")},
				{data.Map{"a": data.Float(0.0)}, data.String("0")},
				{data.Map{"a": data.Bool(false)}, data.String("false")},
				{data.Map{"a": data.String("日本語")}, data.String("日本語")},
				{data.Map{"a": data.Blob("hoge")}, data.String("aG9nZQ==")},
				{data.Map{"a": data.Array{data.Int(2)}}, data.String("[2]")},
				{data.Map{"a": data.Map{"b": data.Int(3)}}, data.String("{\"b\":3}")},
				// null propagation
				{data.Map{"a": data.Null{}}, data.Null{}},
			},
		},
		/// Function Application
		{parser.FuncAppAST{parser.FuncName("plusone"),
			parser.ExpressionsAST{[]parser.Expression{parser.RowValue{"", "a"}}}, nil},
			// NB. This only tests the behavior of funcApp.Eval.
			// It does *not* test the function registry, mismatch
			// in parameter counts or any particular function.
			[]evalTest{
				// function returns good result
				{data.Map{"a": data.Int(16)}, data.Int(17)},
				{data.Map{"a": data.Float(16.0)}, data.Float(17.0)},
				// function errors
				{data.Map{"x": data.Int(17)}, nil},
				{data.Map{"a": data.Bool(false)}, nil},
				// function panics
				{data.Map{"a": data.Null{}}, nil},
			},
		},
		/// JSON-like Structures
		{parser.ArrayAST{parser.ExpressionsAST{[]parser.Expression{
			parser.NumericLiteral{2}, parser.RowValue{"", "a"}}}},
			[]evalTest{
				// not a map:
				{data.Int(17), nil},
				// keys not present:
				{data.Map{"x": data.Int(17)}, nil},
				// key present and number-like => conversion
				{data.Map{"a": data.Int(17)}, data.Array{data.Int(2), data.Int(17)}},
				{data.Map{"a": data.Float(3.14)}, data.Array{data.Int(2), data.Float(3.14)}},
				{data.Map{"a": data.String("日本語")}, data.Array{data.Int(2), data.String("日本語")}},
				{data.Map{"a": data.Array{data.Int(3)}}, data.Array{data.Int(2), data.Array{data.Int(3)}}},
				{data.Map{"a": data.Map{"b": data.Int(3)}}, data.Array{data.Int(2), data.Map{"b": data.Int(3)}}},
				{data.Map{"a": data.Null{}}, data.Array{data.Int(2), data.Null{}}},
			},
		},
		{parser.MapAST{[]parser.KeyValuePairAST{{"two", parser.NumericLiteral{2}},
			{"a", parser.RowValue{"", "a"}}}},
			[]evalTest{
				// not a map:
				{data.Int(17), nil},
				// keys not present:
				{data.Map{"x": data.Int(17)}, nil},
				// key present and number-like => conversion
				{data.Map{"a": data.Int(17)}, data.Map{"two": data.Int(2), "a": data.Int(17)}},
				{data.Map{"a": data.Float(3.14)}, data.Map{"two": data.Int(2), "a": data.Float(3.14)}},
				{data.Map{"a": data.String("日本語")}, data.Map{"two": data.Int(2), "a": data.String("日本語")}},
				{data.Map{"a": data.Array{data.Int(3)}}, data.Map{"two": data.Int(2), "a": data.Array{data.Int(3)}}},
				{data.Map{"a": data.Map{"b": data.Int(3)}}, data.Map{"two": data.Int(2), "a": data.Map{"b": data.Int(3)}}},
				{data.Map{"a": data.Null{}}, data.Map{"two": data.Int(2), "a": data.Null{}}},
			},
		},
		// CASE a WHEN ... THEN ... ELSE ... END
		{parser.ExpressionCaseAST{parser.RowValue{"", "a"}, parser.ConditionCaseAST{[]parser.WhenThenPairAST{
			{parser.NumericLiteral{2}, parser.NumericLiteral{3}}}, parser.NullLiteral{}}},
			[]evalTest{
				// not a map:
				{data.Int(17), nil},
				// keys not present:
				{data.Map{"x": data.Int(17)}, nil},
				// key present and matches
				{data.Map{"a": data.Int(2)}, data.Int(3)},
				// key present and doesn't match
				{data.Map{"a": data.Int(3)}, data.Null{}},
				{data.Map{"a": data.String("3")}, data.Null{}},
			},
		},
		{parser.ExpressionCaseAST{parser.RowValue{"", "a"}, parser.ConditionCaseAST{[]parser.WhenThenPairAST{
			{parser.NumericLiteral{2}, parser.NumericLiteral{3}},
			{parser.StringLiteral{"3"}, parser.StringLiteral{"hoge"}}}, parser.NumericLiteral{7}}},
			[]evalTest{
				// not a map:
				{data.Int(17), nil},
				// keys not present:
				{data.Map{"x": data.Int(17)}, nil},
				// key present and matches first
				{data.Map{"a": data.Int(2)}, data.Int(3)},
				// key present and matches second
				{data.Map{"a": data.String("3")}, data.String("hoge")},
				// key present and doesn't match
				{data.Map{"a": data.Int(3)}, data.Int(7)},
			},
		},
		// CASE WHEN ... THEN ... ELSE ... END
		{parser.ConditionCaseAST{[]parser.WhenThenPairAST{
			{parser.BinaryOpAST{parser.Equal, parser.RowValue{"", "a"}, parser.NumericLiteral{2}}, parser.NumericLiteral{3}}}, parser.NullLiteral{}},
			[]evalTest{
				// not a map:
				{data.Int(17), nil},
				// keys not present:
				{data.Map{"x": data.Int(17)}, nil},
				// key present and matches
				{data.Map{"a": data.Int(2)}, data.Int(3)},
				// key present and doesn't match
				{data.Map{"a": data.Int(3)}, data.Null{}},
				{data.Map{"a": data.String("3")}, data.Null{}},
			},
		},
		{parser.ConditionCaseAST{[]parser.WhenThenPairAST{
			{parser.BinaryOpAST{parser.Equal, parser.RowValue{"", "a"}, parser.NumericLiteral{2}}, parser.NumericLiteral{3}},
			{parser.BinaryOpAST{parser.Greater, parser.RowValue{"", "a"}, parser.NumericLiteral{2}}, parser.NumericLiteral{7}}}, parser.StringLiteral{"hoge"}},
			[]evalTest{
				// not a map:
				{data.Int(17), nil},
				// keys not present:
				{data.Map{"x": data.Int(17)}, nil},
				// key present and matches first
				{data.Map{"a": data.Int(2)}, data.Int(3)},
				// key present and matches second
				{data.Map{"a": data.Int(6)}, data.Int(7)},
				// key present and doesn't match
				{data.Map{"a": data.Int(1)}, data.String("hoge")},
			},
		},
		// Using now() should find the timestamp at the
		// correct position
		{parser.FuncAppAST{parser.FuncName("now"),
			parser.ExpressionsAST{[]parser.Expression{}}, nil},
			[]evalTest{
				// not a map:
				{data.Int(17), nil},
				// key not present:
				{data.Map{"x": data.Int(17)}, nil},
				// key present, but wrong type
				{data.Map{":meta:NOW": data.Int(17)}, nil},
				// key present and correct type
				{data.Map{":meta:NOW": data.Timestamp(now)}, data.Timestamp(now)},
			},
		},
		/// Wildcard
		{parser.Wildcard{},
			[]evalTest{
				// not a map:
				{data.Int(17), nil},
				// a map, but elements are not maps
				{data.Map{"a": data.Int(17)}, nil},
				{data.Map{"a": data.Map{"b": data.Int(3)}, "b": data.Int(17)}, nil},
				// a map and the subelement is a map
				{data.Map{"a": data.Map{"b": data.Int(3)}},
					data.Map{"b": data.Int(3)}},
				{data.Map{"a": data.Map{"b": data.Int(3)}, ":meta:NOW": data.Int(17)},
					data.Map{"b": data.Int(3)}},
				{data.Map{"a": data.Map{"b": data.Int(3)}, "c": data.Map{"d": data.Int(4)}},
					data.Map{"b": data.Int(3), "d": data.Int(4)}},
			}},
		{parser.Wildcard{"a"},
			[]evalTest{
				// not a map:
				{data.Int(17), nil},
				// key not present
				{data.Map{"x": data.Map{"b": data.Int(3)}}, nil},
				// a map, but elements are not maps
				{data.Map{"a": data.Int(17)}, nil},
				// a map and the subelement is a map
				{data.Map{"a": data.Map{"b": data.Int(3)}},
					data.Map{"b": data.Int(3)}},
				{data.Map{"a": data.Map{"b": data.Int(3)}, ":meta:NOW": data.Int(17)},
					data.Map{"b": data.Int(3)}},
				{data.Map{"a": data.Map{"b": data.Int(3)}, "c": data.Map{"d": data.Int(4)}},
					data.Map{"b": data.Int(3)}},
			}},
		{parser.ArrayAST{parser.ExpressionsAST{[]parser.Expression{parser.NumericLiteral{2},
			parser.Wildcard{}}}},
			[]evalTest{
				// not a map:
				{data.Int(17), nil},
				// a map, but elements are not maps
				{data.Map{"a": data.Int(17)}, nil},
				{data.Map{"a": data.Map{"b": data.Int(3)}, "b": data.Int(17)}, nil},
				// a map and the subelement is a map
				{data.Map{"a": data.Map{"b": data.Int(3)}},
					data.Array{data.Int(2), data.Map{"b": data.Int(3)}}},
				{data.Map{"a": data.Map{"b": data.Int(3)}, ":meta:NOW": data.Int(17)},
					data.Array{data.Int(2), data.Map{"b": data.Int(3)}}},
				{data.Map{"a": data.Map{"b": data.Int(3)}, "c": data.Map{"d": data.Int(4)}},
					data.Array{data.Int(2), data.Map{"b": data.Int(3), "d": data.Int(4)}}},
			},
		},
		{parser.MapAST{[]parser.KeyValuePairAST{{"two", parser.NumericLiteral{2}},
			{"x", parser.Wildcard{"a"}}}},
			[]evalTest{
				// not a map:
				{data.Int(17), nil},
				// key not present
				{data.Map{"x": data.Map{"b": data.Int(3)}}, nil},
				// a map, but elements are not maps
				{data.Map{"a": data.Int(17)}, nil},
				// a map and the subelement is a map
				{data.Map{"a": data.Map{"b": data.Int(3)}},
					data.Map{"two": data.Int(2), "x": data.Map{"b": data.Int(3)}}},
				{data.Map{"a": data.Map{"b": data.Int(3)}, ":meta:NOW": data.Int(17)},
					data.Map{"two": data.Int(2), "x": data.Map{"b": data.Int(3)}}},
				{data.Map{"a": data.Map{"b": data.Int(3)}, "c": data.Map{"d": data.Int(4)}},
					data.Map{"two": data.Int(2), "x": data.Map{"b": data.Int(3)}}},
			},
		},
		{parser.FuncAppAST{parser.FuncName("maplen"),
			parser.ExpressionsAST{[]parser.Expression{parser.Wildcard{}}}, nil},
			[]evalTest{
				// not a map:
				{data.Int(17), nil},
				// a map, but elements are not maps
				{data.Map{"a": data.Int(17)}, nil},
				{data.Map{"a": data.Map{"b": data.Int(3)}, "b": data.Int(17)}, nil},
				// a map and the subelement is a map
				{data.Map{"a": data.Map{"b": data.Int(3)}},
					data.Int(1)},
				{data.Map{"a": data.Map{"b": data.Int(3)}, ":meta:NOW": data.Int(17)},
					data.Int(1)},
				{data.Map{"a": data.Map{"b": data.Int(3)}, "c": data.Map{"d": data.Int(4)}},
					data.Int(2)},
			},
		},
		{parser.FuncAppAST{parser.FuncName("maplen"),
			parser.ExpressionsAST{[]parser.Expression{parser.Wildcard{"a"}}}, nil},
			[]evalTest{
				// not a map:
				{data.Int(17), nil},
				// key not present
				{data.Map{"x": data.Map{"b": data.Int(3)}}, nil},
				// a map, but elements are not maps
				{data.Map{"a": data.Int(17)}, nil},
				// a map and the subelement is a map
				{data.Map{"a": data.Map{"b": data.Int(3)}},
					data.Int(1)},
				{data.Map{"a": data.Map{"b": data.Int(3)}, ":meta:NOW": data.Int(17)},
					data.Int(1)},
				{data.Map{"a": data.Map{"b": data.Int(3)}, "c": data.Map{"d": data.Int(4)}},
					data.Int(1)},
			},
		},
	}
	return testCases
}<|MERGE_RESOLUTION|>--- conflicted
+++ resolved
@@ -1421,19 +1421,12 @@
 					"b": data.Blob("")}, nil},
 				{data.Map{"a": data.Int(1),
 					"b": data.Timestamp{}}, nil},
-				// TODO this is not the best possible form...
-				{data.Map{"a": data.Int(1),
-<<<<<<< HEAD
-					"b": data.Array{}}, data.String("1[]")},
-				{data.Map{"a": data.Int(1),
-					"b": data.Map{}}, data.String("1{}")},
-=======
+				{data.Map{"a": data.Int(1),
 					"b": data.Array{}}, nil},
 				{data.Map{"a": data.Int(1),
 					"b": data.Map{}}, nil},
 				{data.Map{"a": data.String("a"),
 					"b": data.String("b")}, data.String("ab")},
->>>>>>> 333cf73b
 			}, nullOps...),
 		},
 		// IsNull
