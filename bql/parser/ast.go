package parser

import (
	"pfi/sensorbee/sensorbee/data"
	"strconv"
	"strings"
)

type Expression interface {
	ReferencedRelations() map[string]bool
	RenameReferencedRelation(string, string) Expression
	Foldable() bool
}

// This file holds a set of structs that make up the Abstract
// Syntax Tree of a BQL statement. Usually, for every rule in
// the PEG file, the left side should correspond to a struct
// in this file with the same name.

// Combined Structures (all with *AST)

type SelectStmt struct {
	EmitterAST
	ProjectionsAST
	WindowedFromAST
	FilterAST
	GroupingAST
	HavingAST
}

type CreateStreamAsSelectStmt struct {
	Name StreamIdentifier
	EmitterAST
	ProjectionsAST
	WindowedFromAST
	FilterAST
	GroupingAST
	HavingAST
}

type CreateSourceStmt struct {
	Paused BinaryKeyword
	Name   StreamIdentifier
	Type   SourceSinkType
	SourceSinkSpecsAST
}

func (s CreateSourceStmt) String() string {
	str := []string{"CREATE", "SOURCE", string(s.Name), "TYPE", string(s.Type)}
	paused := s.Paused.string("PAUSED", "UNPAUSED")
	if paused != "" {
		str = append(str[:1], append([]string{paused}, str[1:]...)...)
	}
	specs := s.SourceSinkSpecsAST.string()
	if specs != "" {
		str = append(str, specs)
	}
	return strings.Join(str, " ")
}

type CreateSinkStmt struct {
	Name StreamIdentifier
	Type SourceSinkType
	SourceSinkSpecsAST
}

func (s CreateSinkStmt) String() string {
	str := []string{"CREATE", "SINK", string(s.Name), "TYPE", string(s.Type)}
	specs := s.SourceSinkSpecsAST.string()
	if specs != "" {
		str = append(str, specs)
	}
	return strings.Join(str, " ")
}

type CreateStateStmt struct {
	Name StreamIdentifier
	Type SourceSinkType
	SourceSinkSpecsAST
}

func (s CreateStateStmt) String() string {
	str := []string{"CREATE", "STATE", string(s.Name), "TYPE", string(s.Type)}
	specs := s.SourceSinkSpecsAST.string()
	if specs != "" {
		str = append(str, specs)
	}
	return strings.Join(str, " ")
}

type UpdateStateStmt struct {
	Name StreamIdentifier
	SourceSinkSpecsAST
}

type UpdateSourceStmt struct {
	Name StreamIdentifier
	SourceSinkSpecsAST
}

type UpdateSinkStmt struct {
	Name StreamIdentifier
	SourceSinkSpecsAST
}

type InsertIntoSelectStmt struct {
	Sink StreamIdentifier
	SelectStmt
}

type InsertIntoFromStmt struct {
	Sink  StreamIdentifier
	Input StreamIdentifier
}

type PauseSourceStmt struct {
	Source StreamIdentifier
}

type ResumeSourceStmt struct {
	Source StreamIdentifier
}

type RewindSourceStmt struct {
	Source StreamIdentifier
}

type DropSourceStmt struct {
	Source StreamIdentifier
}

type DropStreamStmt struct {
	Stream StreamIdentifier
}

type DropSinkStmt struct {
	Sink StreamIdentifier
}

type DropStateStmt struct {
	State StreamIdentifier
}

type EmitterAST struct {
	EmitterType Emitter
	// here is space for some emit options later on
}

type ProjectionsAST struct {
	Projections []Expression
}

type AliasAST struct {
	Expr  Expression
	Alias string
}

func (a AliasAST) ReferencedRelations() map[string]bool {
	return a.Expr.ReferencedRelations()
}

func (a AliasAST) RenameReferencedRelation(from, to string) Expression {
	return AliasAST{a.Expr.RenameReferencedRelation(from, to), a.Alias}
}

func (a AliasAST) Foldable() bool {
	return a.Expr.Foldable()
}

type WindowedFromAST struct {
	Relations []AliasedStreamWindowAST
}

type AliasedStreamWindowAST struct {
	StreamWindowAST
	Alias string
}

type StreamWindowAST struct {
	Stream
	IntervalAST
}

type IntervalAST struct {
	NumericLiteral
	Unit IntervalUnit
}

type FilterAST struct {
	Filter Expression
}

type GroupingAST struct {
	GroupList []Expression
}

type HavingAST struct {
	Having Expression
}

type SourceSinkSpecsAST struct {
	Params []SourceSinkParamAST
}

func (a SourceSinkSpecsAST) string() string {
	if len(a.Params) == 0 {
		return ""
	}
	ps := make([]string, len(a.Params))
	for i, p := range a.Params {
		ps[i] = p.string()
	}
	return "WITH " + strings.Join(ps, ", ")
}

type SourceSinkParamAST struct {
	Key   SourceSinkParamKey
	Value data.Value
}

func (a SourceSinkParamAST) string() string {
	s, _ := data.ToString(a.Value)
	if a.Value.Type() == data.TypeString {
		s = "'" + strings.Replace(s, "'", "''", -1) + "'"
	}
	return string(a.Key) + "=" + s
}

type BinaryOpAST struct {
	Op    Operator
	Left  Expression
	Right Expression
}

func (b BinaryOpAST) ReferencedRelations() map[string]bool {
	rels := b.Left.ReferencedRelations()
	for rel := range b.Right.ReferencedRelations() {
		rels[rel] = true
	}
	return rels
}

func (b BinaryOpAST) RenameReferencedRelation(from, to string) Expression {
	return BinaryOpAST{b.Op,
		b.Left.RenameReferencedRelation(from, to),
		b.Right.RenameReferencedRelation(from, to)}
}

func (b BinaryOpAST) Foldable() bool {
	return b.Left.Foldable() && b.Right.Foldable()
}

type UnaryOpAST struct {
	Op   Operator
	Expr Expression
}

func (u UnaryOpAST) ReferencedRelations() map[string]bool {
	return u.Expr.ReferencedRelations()
}

func (u UnaryOpAST) RenameReferencedRelation(from, to string) Expression {
	return UnaryOpAST{u.Op,
		u.Expr.RenameReferencedRelation(from, to)}
}

func (u UnaryOpAST) Foldable() bool {
	return u.Expr.Foldable()
}

type TypeCastAST struct {
	Expr   Expression
	Target Type
}

func (u TypeCastAST) ReferencedRelations() map[string]bool {
	return u.Expr.ReferencedRelations()
}

func (u TypeCastAST) RenameReferencedRelation(from, to string) Expression {
	return TypeCastAST{u.Expr.RenameReferencedRelation(from, to),
		u.Target}
}

func (u TypeCastAST) Foldable() bool {
	return u.Expr.Foldable()
}

type FuncAppAST struct {
	Function FuncName
	ExpressionsAST
}

func (f FuncAppAST) ReferencedRelations() map[string]bool {
	rels := map[string]bool{}
	for _, expr := range f.Expressions {
		for rel := range expr.ReferencedRelations() {
			rels[rel] = true
		}
	}
	return rels
}

func (f FuncAppAST) RenameReferencedRelation(from, to string) Expression {
	newExprs := make([]Expression, len(f.Expressions))
	for i, expr := range f.Expressions {
		newExprs[i] = expr.RenameReferencedRelation(from, to)
	}
	return FuncAppAST{f.Function, ExpressionsAST{newExprs}}
}

func (f FuncAppAST) Foldable() bool {
	foldable := true
	// now() is not evaluable outside of some execution context
	if string(f.Function) == "now" && len(f.Expressions) == 0 {
		return false
	}
	for _, expr := range f.Expressions {
		if !expr.Foldable() {
			foldable = false
			break
		}
	}
	return foldable
}

type ExpressionsAST struct {
	Expressions []Expression
}

// Elementary Structures (all without *AST for now)

// Note that we need the constructors for the elementary structures
// because we cannot use curly brackets for Expr{...} style
// initialization in the .peg file.

// It seems not possible in Go to have a variable that says "this is
// either struct A or struct B or struct C", so we build one struct
// that serves both for "real" streams (as in `FROM x`) and stream-
// generating functions (as in `FROM series(1, 5)`).
type Stream struct {
	Type   StreamType
	Name   string
	Params []Expression
}

func NewStream(s string) Stream {
	return Stream{ActualStream, s, nil}
}

type Wildcard struct {
}

func (w Wildcard) ReferencedRelations() map[string]bool {
	return map[string]bool{"": true}
}

func (w Wildcard) RenameReferencedRelation(from, to string) Expression {
	return Wildcard{}
}

func (w Wildcard) Foldable() bool {
	return false
}

func NewWildcard() Wildcard {
	return Wildcard{}
}

type RowValue struct {
	Relation string
	Column   string
}

func (rv RowValue) ReferencedRelations() map[string]bool {
	return map[string]bool{rv.Relation: true}
}

func (rv RowValue) RenameReferencedRelation(from, to string) Expression {
	if rv.Relation == from {
		return RowValue{to, rv.Column}
	}
	return rv
}

func (rv RowValue) Foldable() bool {
	return false
}

func NewRowValue(s string) RowValue {
	// TODO when we support full JSONPath this must become more
	//      sophisticated in order to deal, for example, with:
	//        `SELECT elem["foo:bar"] FROM mystream`
	components := strings.SplitN(s, ":", 2)
	if len(components) == 1 {
		// just "col"
		return RowValue{"", components[0]}
	}
	// "table.col"
	return RowValue{components[0], components[1]}
}

type RowMeta struct {
	Relation string
	MetaType MetaInformation
}

func (rm RowMeta) ReferencedRelations() map[string]bool {
	return map[string]bool{rm.Relation: true}
}

func (rm RowMeta) RenameReferencedRelation(from, to string) Expression {
	if rm.Relation == from {
		return RowMeta{to, rm.MetaType}
	}
	return rm
}

func (rm RowMeta) Foldable() bool {
	return false
}

func NewRowMeta(s string, t MetaInformation) RowMeta {
	components := strings.SplitN(s, ":", 2)
	if len(components) == 1 {
		// just the meta information
		return RowMeta{"", t}
	}
	// relation name and meta information
	return RowMeta{components[0], t}
}

type Raw struct {
	Expr string
}

func NewRaw(s string) Raw {
	return Raw{s}
}

type NumericLiteral struct {
	Value int64
}

func (l NumericLiteral) ReferencedRelations() map[string]bool {
	return nil
}

func (l NumericLiteral) RenameReferencedRelation(from, to string) Expression {
	return l
}

func (l NumericLiteral) Foldable() bool {
	return true
}

func NewNumericLiteral(s string) NumericLiteral {
	val, err := strconv.ParseInt(s, 10, 64)
	if err != nil {
		panic(err)
	}
	return NumericLiteral{val}
}

type FloatLiteral struct {
	Value float64
}

func (l FloatLiteral) ReferencedRelations() map[string]bool {
	return nil
}

func (l FloatLiteral) RenameReferencedRelation(from, to string) Expression {
	return l
}

func (l FloatLiteral) Foldable() bool {
	return true
}

func NewFloatLiteral(s string) FloatLiteral {
	val, err := strconv.ParseFloat(s, 64)
	if err != nil {
		panic(err)
	}
	return FloatLiteral{val}
}

type NullLiteral struct {
}

func (l NullLiteral) ReferencedRelations() map[string]bool {
	return nil
}

func (l NullLiteral) RenameReferencedRelation(from, to string) Expression {
	return l
}

func (l NullLiteral) Foldable() bool {
	return true
}

func NewNullLiteral() NullLiteral {
	return NullLiteral{}
}

type BoolLiteral struct {
	Value bool
}

func (l BoolLiteral) ReferencedRelations() map[string]bool {
	return nil
}

func (l BoolLiteral) RenameReferencedRelation(from, to string) Expression {
	return l
}

func (l BoolLiteral) Foldable() bool {
	return true
}

func NewBoolLiteral(b bool) BoolLiteral {
	return BoolLiteral{b}
}

type StringLiteral struct {
	Value string
}

func (l StringLiteral) ReferencedRelations() map[string]bool {
	return nil
}

func (l StringLiteral) RenameReferencedRelation(from, to string) Expression {
	return l
}

func (l StringLiteral) Foldable() bool {
	return true
}

func NewStringLiteral(s string) StringLiteral {
	runes := []rune(s)
	stripped := string(runes[1 : len(runes)-1])
	unescaped := strings.Replace(stripped, "''", "'", -1)
	return StringLiteral{unescaped}
}

type FuncName string

type StreamIdentifier string

type SourceSinkType string

type SourceSinkParamKey string

type Emitter int

const (
	UnspecifiedEmitter Emitter = iota
	Istream
	Dstream
	Rstream
)

func (e Emitter) String() string {
	s := "UNSPECIFIED"
	switch e {
	case Istream:
		s = "ISTREAM"
	case Dstream:
		s = "DSTREAM"
	case Rstream:
		s = "RSTREAM"
	}
	return s
}

type StreamType int

const (
	UnknownStreamType StreamType = iota
	ActualStream
	UDSFStream
)

func (st StreamType) String() string {
	s := "UNKNOWN"
	switch st {
	case ActualStream:
		s = "ActualStream"
	case UDSFStream:
		s = "UDSFStream"
	}
	return s
}

type IntervalUnit int

const (
	UnspecifiedIntervalUnit IntervalUnit = iota
	Tuples
	Seconds
)

func (i IntervalUnit) String() string {
	s := "UNSPECIFIED"
	switch i {
	case Tuples:
		s = "TUPLES"
	case Seconds:
		s = "SECONDS"
	}
	return s
}

type MetaInformation int

const (
	UnknownMeta MetaInformation = iota
	TimestampMeta
	NowMeta
)

func (m MetaInformation) String() string {
	s := "UnknownMeta"
	switch m {
	case TimestampMeta:
		s = "TS"
	case NowMeta:
		s = "NOW"
	}
	return s
}

type BinaryKeyword int

const (
	UnspecifiedKeyword BinaryKeyword = iota
	Yes
	No
)

func (k BinaryKeyword) String() string {
	s := "Unspecified"
	switch k {
	case Yes:
		s = "Yes"
	case No:
		s = "No"
	}
	return s
}

<<<<<<< HEAD
type Type int

const (
	UnknownType Type = iota
	Bool
	Int
	Float
	String
	Blob
	Timestamp
	Array
	Map
)

func (t Type) String() string {
	s := "UnknownType"
	switch t {
	case Bool:
		s = "BOOL"
	case Int:
		s = "INT"
	case Float:
		s = "FLOAT"
	case String:
		s = "STRING"
	case Blob:
		s = "BLOB"
	case Timestamp:
		s = "TIMESTAMP"
	case Array:
		s = "ARRAY"
	case Map:
		s = "MAP"
	}
	return s
=======
func (k BinaryKeyword) string(yes, no string) string {
	switch k {
	case Yes:
		return yes
	case No:
		return no
	}
	return ""
>>>>>>> a0260782
}

type Operator int

const (
	UnknownOperator Operator = iota
	Or
	And
	Not
	Equal
	Less
	LessOrEqual
	Greater
	GreaterOrEqual
	NotEqual
	Concat
	Is
	IsNot
	Plus
	Minus
	Multiply
	Divide
	Modulo
	UnaryMinus
)

func (o Operator) String() string {
	s := "UnknownOperator"
	switch o {
	case Or:
		s = "OR"
	case And:
		s = "AND"
	case Not:
		s = "NOT"
	case Equal:
		s = "="
	case Less:
		s = "<"
	case LessOrEqual:
		s = "<="
	case Greater:
		s = ">"
	case GreaterOrEqual:
		s = ">="
	case NotEqual:
		s = "!="
	case Concat:
		s = "||"
	case Is:
		s = "IS"
	case IsNot:
		s = "IS NOT"
	case Plus:
		s = "+"
	case Minus:
		s = "-"
	case Multiply:
		s = "*"
	case Divide:
		s = "/"
	case Modulo:
		s = "%"
	case UnaryMinus:
		s = "-"
	}
	return s
}

type Identifier string<|MERGE_RESOLUTION|>--- conflicted
+++ resolved
@@ -654,7 +654,16 @@
 	return s
 }
 
-<<<<<<< HEAD
+func (k BinaryKeyword) string(yes, no string) string {
+	switch k {
+	case Yes:
+		return yes
+	case No:
+		return no
+	}
+	return ""
+}
+
 type Type int
 
 const (
@@ -690,16 +699,6 @@
 		s = "MAP"
 	}
 	return s
-=======
-func (k BinaryKeyword) string(yes, no string) string {
-	switch k {
-	case Yes:
-		return yes
-	case No:
-		return no
-	}
-	return ""
->>>>>>> a0260782
 }
 
 type Operator int
